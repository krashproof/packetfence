--- conflicted
+++ resolved
@@ -1,9 +1,5 @@
 ---
-<<<<<<< HEAD
-- hosts: pipeline
-=======
 - hosts: nightly
->>>>>>> 834f5ba7
   name: install packetfence development packages
   become: True
 
