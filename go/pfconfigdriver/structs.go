--- conflicted
+++ resolved
@@ -470,7 +470,6 @@
 	ActiveDirectoryOsJoinCheckBypass string   `json:"active_directory_os_join_check_bypass"`
 	PfperlApiTimeout                 string   `json:"pfperl_api_timeout"`
 	LdapAttributes                   []string `json:"ldap_attributes"`
-<<<<<<< HEAD
 	ApiInactivityTimeout             int      `json:"api_inactivity_timeout"`
 	ApiMaxExpiration                 int      `json:"api_max_expiration"`
 }
@@ -481,7 +480,6 @@
 	PfconfigNS     string `val:"config::Pf"`
 	PfconfigHashNS string `val:"dns_configuration"`
 	RecordDNS      string `json:"record_dns_in_sql"`
-=======
 }
 
 type PfConfParking struct {
@@ -493,5 +491,4 @@
 	Threshold               string `json:"threshold"`
 	PlaceInDhcpParkingGroup string `json:"place_in_dhcp_parking_group"`
 	ShowParkingPortal       string `json:"show_parking_portal"`
->>>>>>> 10edfe69
 }