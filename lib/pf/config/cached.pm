--- conflicted
+++ resolved
@@ -915,14 +915,8 @@
 }
 
 sub fromCacheUntainted {
-<<<<<<< HEAD
-    my ($self,$key) = @_;
-    my $cache = $self->cache;
-    $cache->l1_cache->remove($key);
-=======
     my ($self, $key) = @_;
     $self->removeFromSubcaches($key);
->>>>>>> 852699a8
     return untaint($self->cache->get($key));
 }
 
