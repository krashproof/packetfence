package pf::api;
=head1 NAME

pf::api RPC methods exposing PacketFence features

=cut

=head1 DESCRIPTION

pf::api

=cut

use strict;
use warnings;

use base qw(pf::api::attributes);
use threads::shared;
use pf::config();
use pf::config::cached;
use pf::ConfigStore::Interface();
use pf::ConfigStore::Pf();
use pf::iplog();
use pf::log();
use pf::radius::custom();
use pf::violation();
use pf::soh::custom();
use pf::util();
use pf::node();
use pf::locationlog();
use pf::ipset();
<<<<<<< HEAD
use pfconfig::util;
use pfconfig::manager;
use pf::api::jsonrpcclient;
use pf::cluster;
use JSON;
use pf::file_paths;

use List::MoreUtils qw(uniq);
use NetAddr::IP;
=======
use pf::factory::firewallsso;

>>>>>>> d110354f

sub event_add : Public {
    my ($class, $date, $srcip, $type, $id) = @_;
    my $logger = pf::log::get_logger();
    $logger->info("violation: $id - IP $srcip");

    # fetch IP associated to MAC
    my $srcmac = pf::iplog::ip2mac($srcip);
    if ($srcmac) {

        # trigger a violation
        pf::violation::violation_trigger($srcmac, $id, $type);

    } else {
        $logger->info("violation on IP $srcip with trigger ${type}::${id}: violation not added, can't resolve IP to mac !");
        return(0);
    }
    return (1);
}

sub echo : Public {
    my ($class, @args) = @_;
    return @args;
}

sub radius_authorize : Public {
    my ($class, %radius_request) = @_;
    my $logger = pf::log::get_logger();

    my $radius = new pf::radius::custom();
    my $return;
    eval {
        $return = $radius->authorize(\%radius_request);
    };
    if ($@) {
        $logger->error("radius authorize failed with error: $@");
    }
    return $return;
}

sub radius_accounting : Public {
    my ($class, %radius_request) = @_;
    my $logger = pf::log::get_logger();

    my $radius = new pf::radius::custom();
    my $return;
    eval {
        $return = $radius->accounting(\%radius_request);
    };
    if ($@) {
        $logger->error("radius accounting failed with error: $@");
    }
    return $return;
}

sub radius_update_locationlog : Public {
    my ($class, %radius_request) = @_;
    my $logger = pf::log::get_logger();

    my $radius = new pf::radius::custom();
    my $return;
    eval {
        $return = $radius->update_locationlog_accounting(\%radius_request);
    };
    if ($@) {
        $logger->error("radius update locationlog accounting failed with error: $@");
    }
    return $return;
}

sub soh_authorize : Public {
    my ($class, %radius_request) = @_;
    my $logger = pf::log::get_logger();

    my $soh = pf::soh::custom->new();
    my $return;
    eval {
      $return = $soh->authorize(\%radius_request);
    };
    if ($@) {
      $logger->error("soh authorize failed with error: $@");
    }
    return $return;
}

sub update_iplog : Public {
    my ($class, %postdata) = @_;
    my @require = qw(mac ip);
    my @found = grep {exists $postdata{$_}} @require;
    return unless validate_argv(\@require,  \@found);

    my $logger = pf::log::get_logger();

    $postdata{'oldip'}  = pf::iplog::mac2ip($postdata{'mac'}) if (!defined($postdata{'oldip'}));
    $postdata{'oldmac'} = pf::iplog::ip2mac($postdata{'ip'}) if (!defined($postdata{'oldmac'}));

    if ( $postdata{'oldmac'} && $postdata{'oldmac'} ne $postdata{'mac'} ) {
        $logger->info(
            "oldmac ($postdata{'oldmac'}) and newmac ($postdata{'mac'}) are different for $postdata{'ip'} - closing iplog entry"
        );
        pf::iplog::close($postdata{'ip'});
    } elsif ($postdata{'oldip'} && $postdata{'oldip'} ne $postdata{'ip'}) {
        $logger->info(
            "oldip ($postdata{'oldip'}) and newip ($postdata{'ip'}) are different for $postdata{'mac'} - closing iplog entry"
        );
        pf::iplog::close($postdata{'oldip'});
    }

    return (pf::iplog::open($postdata{'ip'}, $postdata{'mac'}, $postdata{'lease_length'}));
}

sub unreg_node_for_pid : Public {
    my ($class, %postdata) = @_;
    my $logger = pf::log::get_logger();
    my @require = qw(pid);
    my @found = grep {exists $postdata{$_}} @require;
    return unless validate_argv(\@require,  \@found);

    my @node_infos =  pf::node::node_view_reg_pid($postdata{'pid'});
    $logger->info("Unregistering ".scalar(@node_infos)." node(s) for ".$postdata{'pid'});

    foreach my $node_info ( @node_infos ) {
        pf::node::node_deregister($node_info->{'mac'});
    }

    return 1;
}

sub synchronize_locationlog : Public {
    my ( $class, $switch, $switch_ip, $switch_mac, $ifIndex, $vlan, $mac, $voip_status, $connection_type, $user_name, $ssid ,$stripped_user_name, $realm) = @_;
    my $logger = pf::log::get_logger();

    return (pf::locationlog::locationlog_synchronize($switch, $switch_ip, $switch_mac, $ifIndex, $vlan, $mac, $voip_status, $connection_type, $user_name, $ssid, $stripped_user_name, $realm));
}

sub insert_close_locationlog : Public {
    my ($class, $switch, $switch_ip, $switch_mac, $ifIndex, $vlan, $mac, $connection_type, $user_name, $ssid, $stripped_user_name, $realm);
    my $logger = pf::log::get_logger();

    return(pf::locationlog::locationlog_insert_closed($switch, $switch_ip, $switch_mac, $ifIndex, $vlan, $mac, $connection_type, $user_name, $ssid, $stripped_user_name, $realm));
}

sub open_iplog : Public {
    my ( $class, $mac, $ip, $lease_length ) = @_;
    my $logger = pf::log::get_logger();

    return (pf::iplog::open($ip, $mac, $lease_length));
}

sub close_iplog : Public {
    my ( $class, $ip ) = @_;
    my $logger = pf::log::get_logger();

    return (pf::iplog::close($ip));
}

sub ipset_node_update : Public {
    my ( $class, $oldip, $srcip, $srcmac ) = @_;
    my $logger = pf::log::get_logger();

    return(pf::ipset::update_node($oldip, $srcip, $srcmac));
}

sub firewallsso : Public {
    my ($class, %postdata) = @_;
    my @require = qw(method mac ip timeout);
    my @found = grep {exists $postdata{$_}} @require;
    return unless validate_argv(\@require,  \@found);

    my $logger = pf::log::get_logger();

    foreach my $firewall_conf ( sort keys %pf::config::ConfigFirewallSSO ) {
        my $firewall = pf::factory::firewallsso->new($firewall_conf);
        $firewall->action($firewall_conf,$postdata{'method'},$postdata{'mac'},$postdata{'ip'},$postdata{'timeout'});
    }
    return $pf::config::TRUE;
}


sub ReAssignVlan : Public {
    my ($class, %postdata )  = @_;
    my @require = qw(connection_type switch mac ifIndex);
    my @found = grep {exists $postdata{$_}} @require;
    return unless validate_argv(\@require,  \@found);

    my $logger = pf::log::get_logger();

    if ( not defined( $postdata{'connection_type'} )) {
        $logger->error("Connection type is unknown. Could not reassign VLAN.");
        return;
    }

    my $switch = pf::SwitchFactory->instantiate( $postdata{'switch'} );
    unless ($switch) {
        $logger->error("switch $postdata{'switch'} not found for ReAssignVlan");
        return;
    }

    sleep $pf::config::Config{'trapping'}{'wait_for_redirect'};

    # SNMP traps connections need to be handled specially to account for port-security etc.
    if ( ($postdata{'connection_type'} & $pf::config::WIRED_SNMP_TRAPS) == $pf::config::WIRED_SNMP_TRAPS ) {
        _reassignSNMPConnections($switch, $postdata{'mac'}, $postdata{'ifIndex'}, $postdata{'connection_type'} );
    }
    elsif ( $postdata{'connection_type'} & $pf::config::WIRED) {
        my ( $switchdeauthMethod, $deauthTechniques )
            = $switch->wiredeauthTechniques( $switch->{_deauthMethod}, $postdata{'connection_type'} );
        $switch->$deauthTechniques( $postdata{'ifIndex'}, $postdata{'mac'} );
    }
    else {
        $logger->error("Connection type is not wired. Could not reassign VLAN.");
    }
}

sub desAssociate : Public {
    my ($class, %postdata )  = @_;
    my @require = qw(switch mac connection_type ifIndex);
    my @found = grep {exists $postdata{$_}} @require;
    return unless validate_argv(\@require,  \@found);

    my $logger = pf::log::get_logger();

    my $switch = pf::SwitchFactory->instantiate($postdata{'switch'});
    unless ($switch) {
        $logger->error("switch $postdata{'switch'} not found for desAssociate");
        return;
    }

    my ($switchdeauthMethod, $deauthTechniques) = $switch->deauthTechniques($switch->{'_deauthMethod'});

    # sleep long enough to give the device enough time to fetch the redirection page.
    sleep $pf::config::Config{'trapping'}{'wait_for_redirect'};

    $logger->info("[$postdata{'mac'}] DesAssociating mac on switch (".$switch->{'_id'}.")");
    $switch->$deauthTechniques($postdata{'mac'});
}

sub firewall : Public {
    my ($class, %postdata )  = @_;
    my @require = qw(mac);
    my @found = grep {exists $postdata{$_}} @require;
    return unless validate_argv(\@require,  \@found);

    my $logger = pf::log::get_logger();

    # verify if firewall rule is ok
    my $inline = new pf::inline::custom();
    $inline->performInlineEnforcement($postdata{'mac'});
}


# Handle connection types $WIRED_SNMP_TRAPS
sub _reassignSNMPConnections {
    my ( $switch, $mac, $ifIndex, $connection_type ) = @_;
    my $logger = pf::log::get_logger();
    # find open non VOIP entries in locationlog. Fail if none found.
    my @locationlog = pf::locationlog::locationlog_view_open_switchport_no_VoIP( $switch->{_id}, $ifIndex );
    unless ( (@locationlog) && ( scalar(@locationlog) > 0 ) && ( $locationlog[0]->{'mac'} ne '' ) ) {
        $logger->warn(
            "[$mac] received reAssignVlan trap on (".$switch->{'_id'}.") ifIndex $ifIndex but can't determine non VoIP MAC"
        );
        return;
    }

    # case PORTSEC : When doing port-security we need to reassign the VLAN before
    # bouncing the port.
    if ( $switch->isPortSecurityEnabled($ifIndex) ) {
        $logger->info( "[$mac] security traps are configured on (".$switch->{'_id'}.") ifIndex $ifIndex. Re-assigning VLAN" );

        _node_determine_and_set_into_VLAN( $mac, $switch, $ifIndex, $connection_type );

        # We treat phones differently. We never bounce their ports except if there is an outstanding
        # violation.
        if ( $switch->hasPhoneAtIfIndex($ifIndex)  ) {
            my @violations = pf::violation::violation_view_open_desc($mac);
            if ( scalar(@violations) == 0 ) {
                $logger->warn("[$mac] VLAN changed and is behind VoIP phone. Not bouncing the port!");
                return;
            }
        }

    } # end case PORTSEC

    $logger->info( "[$mac] Flipping admin status on switch (".$switch->{'_id'}.") ifIndex $ifIndex. " );
    $switch->bouncePort($ifIndex);
}

=head2 _node_determine_and_set_into_VLAN

Set the vlan for the node on the switch

=cut

sub _node_determine_and_set_into_VLAN {
    my ( $mac, $switch, $ifIndex, $connection_type ) = @_;

    my $vlan_obj = new pf::vlan::custom();

    my ($vlan,$wasInline) = $vlan_obj->fetchVlanForNode($mac, $switch, $ifIndex, $connection_type);

    my %locker_ref;
    $locker_ref{$switch->{_ip}} = &share({});

    $switch->setVlan(
        $ifIndex,
        $vlan,
        \%locker_ref,
        $mac
    );
}


=head2 violation_delayed_run

runs the delayed violation now

=cut

sub violation_delayed_run : Public {
    my ($self, $violation) = @_;
    pf::violation::_violation_run_delayed($violation);
    return ;
}

=head2 trigger_violation

Trigger a violation

=cut

sub trigger_violation : Public {
    my ($class, %postdata )  = @_;
    my @require = qw(mac tid type);
    my @found = grep {exists $postdata{$_}} @require;
    return unless validate_argv(\@require,  \@found);

    return (pf::violation::violation_trigger($postdata{'mac'}, $postdata{'tid'}, $postdata{'type'}));
}


=head2 add_node

Modify a node

=cut

sub modify_node : Public {
    my ($class, %postdata )  = @_;
    my @require = qw(mac);
    my @found = grep {exists $postdata{$_}} @require;
    return unless validate_argv(\@require,  \@found);

    if (defined($postdata{'unregdate'})) {
        if (pf::util::valid_date($postdata{'unregdate'})) {
            $postdata{'unregdate'} = pf::config::dynamic_unreg_date($postdata{'unregdate'});
        } else {
            $postdata{'unregdate'} = pf::config::access_duration($postdata{'unregdate'});
        }
    }
    pf::node::node_modify($postdata{'mac'}, %postdata);
    return;
}

=head2 register_node

Register a node

=cut

sub register_node : Public {
    my ($class, %postdata )  = @_;
    my @require = qw(mac pid);
    my @found = grep {exists $postdata{$_}} @require;
    return unless validate_argv(\@require,  \@found);

    pf::node::node_register($postdata{'mac'}, $postdata{'pid'}, %postdata);
    return;
}

=head2 deregister_node

Deregister a node

=cut

sub deregister_node : Public {
    my ($class, %postdata )  = @_;
    my @require = qw(mac);
    my @found = grep {exists $postdata{$_}} @require;
    return unless validate_argv(\@require,  \@found);

    pf::node::node_deregister($postdata{'mac'}, %postdata);
    return;
}

=head2 node_information

Return all the node attributes

=cut

sub node_information : Public {
    my ($class, %postdata )  = @_;
    my @require = qw(mac);
    my @found = grep {exists $postdata{$_}} @require;
    return unless validate_argv(\@require,  \@found);

    my $node_info = pf::node::node_view($postdata{'mac'});
    return $node_info;
}

sub notify_configfile_changed : Public {
    my ($class, %postdata) = @_;
    my $logger = pf::log::get_logger;
    my @require = qw(server conf_file);
    my @found = grep {exists $postdata{$_}} @require;
    return unless validate_argv(\@require, \@found);

    # we light expire pfconfig cluster configuration on this server so it uses the distributed configuration
    my $payload = {
        method => "expire",
        namespace => 'config::Cluster',
        light => 1,
    };
    pfconfig::util::fetch_decode_socket(encode_json($payload));

    my $master_server = $ConfigCluster{$postdata{server}};
    die "Master server is not in configuration" unless ($master_server);

    my $apiclient = pf::api::jsonrpcclient->new(proto => 'https', host => $master_server->{management_ip});

    eval {
        my %data = ( conf_file => $postdata{conf_file} );
        my ($result) = $apiclient->call( 'download_configfile', %data );
        open(my $fh, '>', $postdata{conf_file}) or die "Cannot open file $postdata{conf_file} for writing. This is excessively bad. Run '/usr/local/pf/bin/pfcmd fixpermissions'";
        print $fh $result;
        close($fh);
        use pf::config::cached;
        pf::config::cached::updateCacheControl();
        pf::config::cached::ReloadConfigs(1);

        $logger->info("Successfully downloaded configuration $postdata{conf_file} from $postdata{server}");
    };
    if($@){
        $logger->error("Couldn't download configuration file $postdata{conf_file} from $postdata{server}. $@");
    }

    return 1;
}

sub download_configfile : Public {
    my ($class, %postdata) = @_;
    my @require = qw(conf_file);
    my @found = grep {exists $postdata{$_}} @require;
    return unless validate_argv(\@require, \@found);

    use File::Slurp;
    die "Config file $postdata{conf_file} doesn't exist" unless(-e $postdata{conf_file});
    my $config = read_file($postdata{conf_file});

    return $config;
}

sub expire_cluster : Public {
    my ($class, %postdata) = @_;
    my @require = qw(namespace conf_file);
    my @found = grep {exists $postdata{$_}} @require;
    return unless validate_argv(\@require, \@found);

    my $logger = pf::log::get_logger;

    $postdata{light} = 0;
    expire($class, %postdata);

    foreach my $server (@cluster_servers){
        next if($host_id eq $server->{host});
        my $apiclient = pf::api::jsonrpcclient->new(proto => 'https', host => $server->{management_ip});
        my %data = (
            namespace => $postdata{namespace},
            light => 1
        );
        eval {
            $apiclient->call('expire', %data ); 
        };

        if($@){
            $logger->error("Can't connect to $server->{management_ip} to expire the configuration. $@")
        }

        %data = (
            conf_file => $postdata{conf_file},
            server => $host_id,
        );

        eval {
            $apiclient->call('notify_configfile_changed', %data);
        };

        if($@){
            $logger->error("Can't connect to $server->{management_ip} to have him download the new configuration. $@")
        }
    }
    return 1;
}

sub expire : Public {
    my ($class, %postdata ) = @_;
    my $logger = pf::log::get_logger;
    my @require = qw(namespace light);
    my @found = grep {exists $postdata{$_}} @require;
    return unless validate_argv(\@require, \@found);

    if($postdata{light}){
        my $payload = {
          method => "expire",
          namespace => $postdata{namespace},
          light => $postdata{light},
        };
    
        use Data::Dumper;
        pfconfig::util::fetch_decode_socket(encode_json($payload));
    }
    else {
        my $all = $postdata{namespace} eq "__all__" ? 1 : 0;
        if($all){
            pfconfig::manager->new->expire_all();
        }
        else{
            pfconfig::manager->new->expire($postdata{namespace});
        }
    }
    # refactor me, it's most probably not always a success
    return 1;
}

=head2 validate_argv

Test if the required arguments are provided

=cut

sub validate_argv {
    my ($require, $found) = @_;
    my $logger = pf::log::get_logger();

    if (!(@{$require} == @{$found})) {
        my %diff;
        @diff{ @{$require} } = @{$require};
        delete @diff{ @{$found} };
        $logger->error("Missing argument ". join(',',keys %diff) ." for the function ".whowasi());
        return 0;
    }
    return 1;
}

=head2 whowasi

Return the parent function name

=cut

sub whowasi { ( caller(2) )[3] }

=head1 AUTHOR

Inverse inc. <info@inverse.ca>

=head1 COPYRIGHT

Copyright (C) 2005-2015 Inverse inc.

=head1 LICENSE

This program is free software; you can redistribute it and/or
modify it under the terms of the GNU General Public License
as published by the Free Software Foundation; either version 2
of the License, or (at your option) any later version.

This program is distributed in the hope that it will be useful,
but WITHOUT ANY WARRANTY; without even the implied warranty of
MERCHANTABILITY or FITNESS FOR A PARTICULAR PURPOSE.  See the
GNU General Public License for more details.

You should have received a copy of the GNU General Public License
along with this program; if not, write to the Free Software
Foundation, Inc., 51 Franklin Street, Fifth Floor, Boston, MA  02110-1301,
USA.

=cut

1;<|MERGE_RESOLUTION|>--- conflicted
+++ resolved
@@ -29,7 +29,6 @@
 use pf::node();
 use pf::locationlog();
 use pf::ipset();
-<<<<<<< HEAD
 use pfconfig::util;
 use pfconfig::manager;
 use pf::api::jsonrpcclient;
@@ -39,10 +38,8 @@
 
 use List::MoreUtils qw(uniq);
 use NetAddr::IP;
-=======
 use pf::factory::firewallsso;
 
->>>>>>> d110354f
 
 sub event_add : Public {
     my ($class, $date, $srcip, $type, $id) = @_;
