--- conflicted
+++ resolved
@@ -252,17 +252,13 @@
     my ( $portalSession ) = @_;
 
     # if not logged in, disallow access
-<<<<<<< HEAD
-    if (!defined($session->param('username'))) {
+    if (!defined($portalSession->session->param('username'))) {
         pf::web::generate_error_page(
             $portalSession,
             i18n("You need to be authenticated to access this page.")
         );
         exit(0);
     }
-=======
-    return if (!defined($portalSession->session->param('username')));
->>>>>>> 7ee80ba6
 
     $portalSession->stash->{'username'} = $portalSession->session->param('username');
     $portalSession->stash->{'ssid'} = $Config{'provisioning'}{'ssid'};
