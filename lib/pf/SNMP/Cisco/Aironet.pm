--- conflicted
+++ resolved
@@ -71,13 +71,10 @@
 sub supportsWirelessMacAuth { return $TRUE; }
 # disabling special features supported by generic Cisco's but not on Aironet
 sub supportsSaveConfig { return $FALSE; }
-<<<<<<< HEAD
 sub supportsCdp { return $FALSE; }
 sub supportsLldp { return $FALSE; }
-=======
 # inline capabilities
 sub inlineCapabilities { return ($MAC,$SSID); }
->>>>>>> 506e05f9
 
 =item deauthenticateMac
 
