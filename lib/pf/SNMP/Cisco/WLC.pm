package pf::SNMP::Cisco::WLC;
=head1 NAME

pf::SNMP::Cisco::WLC - Object oriented module to parse SNMP traps and manage
Cisco Wireless Controllers (WLC) and Wireless Service Modules (WiSM)

=head1 STATUS

Developed and tested on firmware version 4.2.130 altought the new RADIUS RFC3576 support requires firmware v5 and later.

=over

=item Supports

=over

=item Deauthentication with RADIUS Disconnect (RFC3576)

=item Deauthentication with SNMP

=back

=back

=head1 BUGS AND LIMITATIONS

=over

=item Version specific issues

=over

=item < 5.x

Issue with Windows 7: 802.1x+WPA2. It's not a PacketFence issue.

=item 6.0.182.0

We had intermittent issues with DHCP. Disabling DHCP Proxy resolved it. Not 
a PacketFence issue.

=item 7.0.116 and 7.0.220

SNMP deassociation is not working in WPA2.  It only works if using an Open 
(unencrypted) SSID.

NOTE: This is no longer relevant since we rely on RADIUS Disconnect by 
default now.

=item 7.2.103.0 (and maybe up but it is currently the latest firmware)

SNMP de-authentication no longer works. It it believed to be caused by the 
new firmware not accepting SNMP requests with 2 bytes request-id. Doing the 
same SNMP set with `snmpset` command issues a 4 bytes request-id and the 
controllers are happy with these. Not a PacketFence issue. I would think it
relates to the following open caveats CSCtw87226:
http://www.cisco.com/en/US/docs/wireless/controller/release/notes/crn7_2.html#wp934687

NOTE: This is no longer relevant since we rely on RADIUS Disconnect by 
default now.

=back

=item FlexConnect (H-REAP) limitations before firmware 7.2

Access Points in Hybrid Remote Edge Access Point (H-REAP) mode, now known as 
FlexConnect, don't support RADIUS dynamic VLAN assignments (AAA override).

Customer specific work-arounds are possible. For example: per-SSID 
registration, auto-registration, etc. The goal being that only one VLAN
is ever 'assigned' and that is the local VLAN set on the AP for the SSID.

Update: L<FlexConnect AAA Override support was introduced in firmware 7.2 series|https://supportforums.cisco.com/message/3605608#3605608>

=item FlexConnect issues with firmware 7.2.103.0

There's an issue with this firmware regarding the AAA Override functionality
required by PacketFence. The issue is fixed in 7.2.104.16 which is not 
released as the time of this writing.

The workaround mentioned by Cisco is to downgrade to 7.0.230.0 but it 
doesn't support the FlexConnect AAA Override feature...

So you can use 7.2.103.0 with PacketFence but not in FlexConnect mode.

Caveat CSCty44701

=back

=head1 SEE ALSO

=over 

=item L<Version 7.2 - Configuring AAA Overrides for FlexConnect|http://www.cisco.com/en/US/docs/wireless/controller/7.2/configuration/guide/cg_flexconnect.html#wp1247954>

=item L<Cisco's RADIUS Packet of Disconnect documentation|http://www.cisco.com/en/US/docs/ios/12_2t/12_2t8/feature/guide/ft_pod1.html>

=back

=cut
use strict;
use warnings;

use Log::Log4perl;
use Net::SNMP;
use Net::Telnet;

use base ('pf::SNMP::Cisco');

use pf::config;

=head1 SUBROUTINES

=over

=cut

# CAPABILITIES
# access technology supported
sub supportsWirelessDot1x { return $TRUE; }
sub supportsWirelessMacAuth { return $TRUE; }
sub supportsRoleBasedEnforcement { return $TRUE; }

# disabling special features supported by generic Cisco's but not on WLCs
sub supportsSaveConfig { return $FALSE; }
<<<<<<< HEAD
sub supportsCdp { return $FALSE; }
sub supportsLldp { return $FALSE; }
=======
# inline capabilities
sub inlineCapabilities { return ($MAC,$SSID); }
>>>>>>> 506e05f9

=item deauthenticateMac
    
De-authenticate a MAC address from wireless network (including 802.1x).
    
New implementation using RADIUS Disconnect-Request.

=cut
sub deauthenticateMac {
    my ( $self, $mac, $is_dot1x ) = @_;
    my $logger = Log::Log4perl::get_logger( ref($self) );
    
    if ( !$self->isProductionMode() ) {
        $logger->info("not in production mode... we won't perform deauthentication");
        return 1;
    }
    
    $logger->debug("deauthenticate $mac using RADIUS Disconnect-Request deauth method");
    # TODO push Login-User => 1 (RFC2865) in pf::radius::constants if someone ever reads this 
    # (not done because it doesn't exist in current branch)
    return $self->radiusDisconnect( $mac, { 'Service-Type' => 'Login-User'} );
}

=item _deauthenticateMacSNMP

deauthenticate a MAC address from wireless network (including 802.1x)

This implementation is deprecated since RADIUS Disconnect-Request (aka 
RFC3576 aka CoA) is better and also it no longer worked with firmware 7.2 and up.
See L<BUGS AND LIMITATIONS> for details.

=cut
sub _deauthenticateMacSnmp {
    my ( $this, $mac ) = @_;
    my $logger = Log::Log4perl::get_logger( ref($this) );
    my $OID_bsnMobileStationDeleteAction = '1.3.6.1.4.1.14179.2.1.4.1.22';

    if ( !$this->isProductionMode() ) {
        $logger->info(
            "not in production mode ... we won't write to the bnsMobileStationTable"
        );
        return 1;
    }

    if ( !$this->connectWrite() ) {
        return 0;
    }

    #format MAC
    if ( length($mac) == 17 ) {
        my @macArray = split( /:/, $mac );
        my $completeOid = $OID_bsnMobileStationDeleteAction;
        foreach my $macPiece (@macArray) {
            $completeOid .= "." . hex($macPiece);
        }
        $logger->trace(
            "SNMP set_request for bsnMobileStationDeleteAction: $completeOid"
        );
        my $result = $this->{_sessionWrite}->set_request(
            -varbindlist => [ $completeOid, Net::SNMP::INTEGER, 1 ] );
        # TODO: validate result
        $logger->info("deauthenticate mac $mac from controller: ".$this->{_ip});
        return ( defined($result) );
    } else {
        $logger->error(
            "ERROR: MAC format is incorrect ($mac). Should be xx:xx:xx:xx:xx:xx"
        );
        return 1;
    }
}

sub blacklistMac {
    my ( $this, $mac, $description ) = @_;
    my $logger = Log::Log4perl::get_logger( ref($this) );

    if ( length($mac) == 17 ) {

        my $session;
        eval {
            $session = Net::Telnet->new(
                Host    => $this->{_ip},
                Timeout => 5,
                Prompt  => '/[\$%#>]$/'
            );
            $session->waitfor('/User: /');
            $session->put( $this->{_cliUser} . "\n" );
            $session->waitfor('/Password:/');
            $session->put( $this->{_cliPwd} . "\n" );
            $session->waitfor( $session->prompt );
        };

        if ($@) {
            $logger->error(
                "ERROR: Can not connect to access point $this->{'_ip'} using telnet"
            );
            return 1;
        }
        $logger->info("Blacklisting mac $mac");
        $session->cmd("config exclusionlist add $mac");
        $session->cmd(
            "config exclusionlist description $mac \"$description\"");
        $session->close();
    }
    return 1;
}

sub isLearntTrapsEnabled {
    my ( $this, $ifIndex ) = @_;
    return ( 0 == 1 );
}

sub setLearntTrapsEnabled {
    my ( $this, $ifIndex, $trueFalse ) = @_;
    my $logger = Log::Log4perl::get_logger( ref($this) );
    $logger->error("function is NOT implemented");
    return -1;
}

sub isRemovedTrapsEnabled {
    my ( $this, $ifIndex ) = @_;
    return ( 0 == 1 );
}

sub setRemovedTrapsEnabled {
    my ( $this, $ifIndex, $trueFalse ) = @_;
    my $logger = Log::Log4perl::get_logger( ref($this) );
    $logger->error("function is NOT implemented");
    return -1;
}

sub getVmVlanType {
    my ( $this, $ifIndex ) = @_;
    my $logger = Log::Log4perl::get_logger( ref($this) );
    $logger->error("function is NOT implemented");
    return -1;
}

sub setVmVlanType {
    my ( $this, $ifIndex, $type ) = @_;
    my $logger = Log::Log4perl::get_logger( ref($this) );
    $logger->error("function is NOT implemented");
    return -1;
}

sub isTrunkPort {
    my ( $this, $ifIndex ) = @_;
    my $logger = Log::Log4perl::get_logger( ref($this) );
    $logger->error("function is NOT implemented");
    return -1;
}

sub getVlans {
    my ($this) = @_;
    my $vlans  = {};
    my $logger = Log::Log4perl::get_logger( ref($this) );
    $logger->error("function is NOT implemented");
    return $vlans;
}

sub isDefinedVlan {
    my ( $this, $vlan ) = @_;
    my $logger = Log::Log4perl::get_logger( ref($this) );
    $logger->error("function is NOT implemented");
    return 0;
}

sub isVoIPEnabled {
    my ($this) = @_;
    return 0;
}

=item returnRoleAttribute

What RADIUS Attribute (usually VSA) should the role returned into.

=cut
sub returnRoleAttribute {
    my ($this) = @_;

    return 'Airespace-ACL-Name';
}

=back

=head1 AUTHOR

Dominik Gehl <dgehl@inverse.ca>

Olivier Bilodeau <obilodeau@inverse.ca>

=head1 COPYRIGHT

Copyright (C) 2007-2012 Inverse inc.

=head1 LICENSE

This program is free software; you can redistribute it and/or
modify it under the terms of the GNU General Public License
as published by the Free Software Foundation; either version 2
of the License, or (at your option) any later version.

This program is distributed in the hope that it will be useful,
but WITHOUT ANY WARRANTY; without even the implied warranty of
MERCHANTABILITY or FITNESS FOR A PARTICULAR PURPOSE.  See the
GNU General Public License for more details.

You should have received a copy of the GNU General Public License
along with this program; if not, write to the Free Software
Foundation, Inc., 51 Franklin Street, Fifth Floor, Boston, MA  02110-1301,
USA.

=cut

1;

# vim: set shiftwidth=4:
# vim: set expandtab:
# vim: set backspace=indent,eol,start:<|MERGE_RESOLUTION|>--- conflicted
+++ resolved
@@ -123,13 +123,10 @@
 
 # disabling special features supported by generic Cisco's but not on WLCs
 sub supportsSaveConfig { return $FALSE; }
-<<<<<<< HEAD
 sub supportsCdp { return $FALSE; }
 sub supportsLldp { return $FALSE; }
-=======
 # inline capabilities
 sub inlineCapabilities { return ($MAC,$SSID); }
->>>>>>> 506e05f9
 
 =item deauthenticateMac
     
