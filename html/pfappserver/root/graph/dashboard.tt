--- conflicted
+++ resolved
@@ -420,106 +420,28 @@
         </div>
 
         <div class="tab-pane[% IF tab == "dhcp" %] active[% END %]" id="dhcp">
-<<<<<<< HEAD
           [% FOREACH network IN networks.keys %]
-          <div class="card">
-            <div class="card-title">
-              <h2>[% l('DHCP on') %] [% network %]</h2>
-            </div>
-            <div class="card-block">
-              <div class="row-flex">
-                [% FOREACH scope IN ["day", "week", "month", "year"] %]
-                  [% graph("statsd_gauge_source.packetfence.dhcp_leases_" _ network _ "_" _ scope, "DHCP leases free on " _ network _ " for the past " _ scope, {"width" => halfGridSize, "filter_graph" => "gauge"}) | none %]
-                [% END %]
-              </div>
-            </div>
-          </div>
+            [% IF networks.$network.dhcpd == "enabled" %]
+            <div class="card">
+              <div class="card-title">
+                <h2>[% l('DHCP on') %] [% network %]</h2>
+              </div>
+              <div class="card-block">
+                <div class="row-flex">
+                  [% FOREACH scope IN ["day", "week", "month", "year"] %]
+                    [% graph("statsd_gauge_source.packetfence.dhcp_leases_" _ network _ "_" _ scope, "DHCP leases free on " _ network _ " for the past " _ scope, {"width" => halfGridSize, "filter_graph" => "gauge"}) | none %]
+                  [% END %]
+                </div>
+              </div>
+            </div>
+            [% ELSE %]
+            <div class="card">
+              <div class="card-title">
+                <h2>[% l('DHCP on') %] [% network %] [% l('disabled') %]</h2>
+              </div>
+            </div>
+            [% END %]
           [% END %]
-=======
-        [% FOREACH network IN networks.keys %]
-            [% IF networks.$network.dhcpd == "enabled" %]
-            <div class="card">
-                <div class="card-title">
-                    <h2>[% l('DHCP on') %] [% network %]</h2>
-                </div>
-                <div class="card-block">
-                    <div class="row-flex">
-                        <div class="col9">
-                            <div data-netdata="statsd_gauge_source.packetfence.dhcp_leases_[% network %]_day"
-                            data-host="/netdata/127.0.0.1"
-                            data-common-max="dhcp_day"
-                            data-common-min="dhcp_day"
-                            data-title="DHCP leases free on [% network %] for the past day"
-                            data-chart-library="dygraph"
-                            data-hide-missing="true"
-                            data-dimensions="gauge"
-                            data-dygraph-valuerange="[0,null]"
-                            data-colors="[% palette(0) %]"
-                            data-height="200px"
-                            data-before="0"
-                            data-after="-86400"
-                            data-decimal-digits="0"></div>
-                        </div>
-                        <div class="col9">
-                            <div data-netdata="statsd_gauge_source.packetfence.dhcp_leases_[% network %]_week"
-                            data-host="/netdata/127.0.0.1"
-                            data-common-max="dhcp_week"
-                            data-common-min="dhcp_week"
-                            data-title="DHCP leases free on [% network %] for the past week"
-                            data-chart-library="dygraph"
-                            data-hide-missing="true"
-                            data-dimensions="gauge"
-                            data-dygraph-valuerange="[0,null]"
-                            data-colors="[% palette(1) %]"
-                            data-height="200px"
-                            data-before="0"
-                            data-after="-604800"
-                            data-decimal-digits="0"></div>
-                        </div>
-                        <div class="col9">
-                            <div data-netdata="statsd_gauge_source.packetfence.dhcp_leases_[% network %]_month"
-                            data-host="/netdata/127.0.0.1"
-                            data-common-max="dhcp_month"
-                            data-common-min="dhcp_month"
-                            data-title="DHCP leases free on [% network %] for the past month"
-                            data-chart-library="dygraph"
-                            data-hide-missing="true"
-                            data-dimensions="gauge"
-                            data-dygraph-valuerange="[0,null]"
-                            data-colors="[% palette(2) %]"
-                            data-before="0"
-                            data-height="200px"
-                            data-after="-2592000"
-                            data-decimal-digits="0"></div>
-                        </div>
-                        <div class="col9">
-                            <div data-netdata="statsd_gauge_source.packetfence.dhcp_leases_[% network %]_year"
-                            data-host="/netdata/127.0.0.1"
-                            data-common-max="dhcp_year"
-                            data-common-min="dhcp_year"
-                            data-title="DHCP leases free on [% network %] for the past year"
-                            data-chart-library="dygraph"
-                            data-hide-missing="true"
-                            data-dimensions="gauge"
-                            data-dygraph-valuerange="[0,null]"
-                            data-colors="[% palette(3) %]"
-                            data-height="200px"
-                            data-before="0"
-                            data-after="-31536000"
-                            data-decimal-digits="0"></div>
-                        </div>
-                    </div>
-                </div>
-            </div>
-            [% ELSE %]
-            <div class="card">
-              <div class="card-title">
-                <h2>[% l('DHCP on') %] [% network %] [% l('disabled') %]</h2>
-              </div>
-            </div>
-            [% END %]
-        [% END %]
->>>>>>> 5fdee9c4
         </div>
         
         <div class="tab-pane[% IF tab == "endpoints" %] active[% END %]" id="endpoints">
