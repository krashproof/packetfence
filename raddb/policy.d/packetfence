--- conflicted
+++ resolved
@@ -105,7 +105,7 @@
     }
 }
 
-<<<<<<< HEAD
+
 packetfence-allied-gs950-mab {
     if ( &EAP-Type ) {
         if (&User-Name && (&User-Name =~ /^${policy.mac-addr-regexp}$/i)) {
@@ -124,7 +124,6 @@
     }
     noop
 }
-=======
 
 packetfence-cache-ntlm-hit {
   update control {
@@ -167,4 +166,3 @@
     }
   }
 }
->>>>>>> 021f2666
