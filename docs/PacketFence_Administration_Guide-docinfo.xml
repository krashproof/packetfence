<copyright>
  <year>2008-2012</year>
  <holder>Inverse inc.</holder>
</copyright>
<revhistory>
  <revision>
<<<<<<< HEAD
    <revnumber>2.4</revnumber>
    <date>2012-07-30</date>
    <authorinitials>FG</authorinitials>
    <revremark>Doc update for RADIUS</revremark>
  </revision>
  <revision>
    <revnumber>2.3</revnumber>
    <date>2012-07-19</date>
    <authorinitials>FG</authorinitials>
    <revremark>Adding suricata documentation</revremark>
=======
    <revnumber>2.3</revnumber>
    <date>2012-07-26</date>
    <authorinitials>DW</authorinitials>
    <revremark>Added documentation for new captive portal profiles feature.</revremark>
>>>>>>> 13031355
  </revision>
  <revision>
    <revnumber>2.2</revnumber>
    <date>2012-06-13</date>
    <authorinitials>OB, FD</authorinitials>
    <revremark>Added installation procedure for Debian. A minor fix to RHEL6 install instructions.</revremark>
  </revision>
  <revision>
    <revnumber>2.1</revnumber>
    <date>2012-04-12</date>
    <authorinitials>OB, DW</authorinitials>
    <revremark>Added new documentation about pre-registered, sponsored guests and role-based enforcement. Covered updated inline enforcement instructions. Updated drbd and samba installation instructions. SoH, ntlm_auth test and some typos fixed too.</revremark>
  </revision>
  <revision>
    <revnumber>2.0</revnumber>
    <date>2012-02-22</date>
    <authorinitials>FG, OB, DW</authorinitials>
    <revremark>Documentation ported to asciidoc. Added section for accounting violations based on bandwidth, OpenVAS-based client side policy compliance and billing integration. Updated FreeRADIUS 2 config and log locations. More documentation about running a scan from a remote server. Improvements to the trap limit feature description. Updated guest registration configuration section (new parameter introduced). Added basic VoIP documentation and warning regarding CLI access due to #1370.</revremark>
  </revision>
  <revision>
    <revnumber>1.0</revnumber>
    <date>2008-12-13</date>
    <authorinitials>DG</authorinitials>
    <revremark>First OpenDocument version.</revremark>
  </revision>
</revhistory>
<authorgroup>
  <author>
    <firstname>Olivier</firstname>
    <surname>Bilodeau</surname>
    <affiliation>
      <address>
        <email>obilodeau@inverse.ca</email>
      </address>
    </affiliation>
  </author>
  <author>
    <firstname>Fabrice</firstname>
    <surname>Durand</surname>
    <affiliation>
      <address>
        <email>fdurand@inverse.ca</email>
      </address>
    </affiliation>
  </author>
  <author>
    <firstname>François</firstname>
    <surname>Gaudreault</surname>
    <affiliation>
      <address>
        <email>fgaudreault@inverse.ca</email>
      </address>
    </affiliation>
  </author>
  <author>
    <firstname>Derek</firstname>
    <surname>Wuelfrath</surname>
    <affiliation>
      <address>
        <email>dwuelfrath@inverse.ca</email>
      </address>
    </affiliation>
  </author>
  <othercredit>
    <personname>
      <firstname>Dominik</firstname>
      <surname>Gehl</surname>
    </personname>
    <contrib>Past Authors</contrib>
  </othercredit>
</authorgroup><|MERGE_RESOLUTION|>--- conflicted
+++ resolved
@@ -4,23 +4,22 @@
 </copyright>
 <revhistory>
   <revision>
-<<<<<<< HEAD
-    <revnumber>2.4</revnumber>
+    <revnumber>2.5</revnumber>
     <date>2012-07-30</date>
     <authorinitials>FG</authorinitials>
     <revremark>Doc update for RADIUS</revremark>
+  </revision>
+  <revision>
+    <revnumber>2.4</revnumber>
+    <date>2012-07-26</date>
+    <authorinitials>DW</authorinitials>
+    <revremark>Added documentation for new captive portal profiles feature.</revremark>
   </revision>
   <revision>
     <revnumber>2.3</revnumber>
     <date>2012-07-19</date>
     <authorinitials>FG</authorinitials>
     <revremark>Adding suricata documentation</revremark>
-=======
-    <revnumber>2.3</revnumber>
-    <date>2012-07-26</date>
-    <authorinitials>DW</authorinitials>
-    <revremark>Added documentation for new captive portal profiles feature.</revremark>
->>>>>>> 13031355
   </revision>
   <revision>
     <revnumber>2.2</revnumber>
