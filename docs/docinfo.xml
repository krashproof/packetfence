<!-- TODO have the build system take care of this  -->
<<<<<<< HEAD
<releaseinfo>Version 4.4.0 - Sep 2014</releaseinfo>
<subtitle>for version 4.4.0</subtitle>
<date>2014-09-10</date>
=======
<releaseinfo>Version 4.5.0 - Oct 2014</releaseinfo>
<subtitle>for PacketFence version 4.5.0</subtitle>
<date>2014-10-21</date>
>>>>>>> 2742f468

<legalnotice>
  <para>Permission is granted to copy, distribute and/or modify this document under the terms of the GNU Free Documentation License, Version 1.2 or any later version published by the Free Software Foundation; with no Invariant Sections, no Front-Cover Texts, and no Back-Cover Texts. A copy of the license is included in the section entitled "GNU Free Documentation License".</para>

  <!-- font licenses -->
  <para>The fonts used in this guide are licensed under the SIL Open Font License, Version 1.1. This license is available with a FAQ at: <ulink url="http://scripts.sil.org/OFL">http://scripts.sil.org/OFL</ulink></para>
  <para>Copyright © Łukasz Dziedzic, <ulink url="http://www.latofonts.com/">http://www.latofonts.com</ulink>, with Reserved Font Name: "Lato".</para>
  <para>Copyright © Raph Levien, <ulink url="http://levien.com/">http://levien.com/</ulink>, with Reserved Font Name: "Inconsolata".</para>
</legalnotice>
<mediaobject>
  <objectinfo>
    <corpname>Inverse inc.</corpname>
  </objectinfo>
  <textobject>
    <phrase>PacketFence's spike logo</phrase>
  </textobject>
  <imageobject>
    <imagedata align="left" width="4in" format="PNG" fileref="docs/images/pf-logo.png" />
  </imageobject>
</mediaobject><|MERGE_RESOLUTION|>--- conflicted
+++ resolved
@@ -1,13 +1,7 @@
 <!-- TODO have the build system take care of this  -->
-<<<<<<< HEAD
-<releaseinfo>Version 4.4.0 - Sep 2014</releaseinfo>
-<subtitle>for version 4.4.0</subtitle>
-<date>2014-09-10</date>
-=======
 <releaseinfo>Version 4.5.0 - Oct 2014</releaseinfo>
 <subtitle>for PacketFence version 4.5.0</subtitle>
 <date>2014-10-21</date>
->>>>>>> 2742f468
 
 <legalnotice>
   <para>Permission is granted to copy, distribute and/or modify this document under the terms of the GNU Free Documentation License, Version 1.2 or any later version published by the Free Software Foundation; with no Invariant Sections, no Front-Cover Texts, and no Back-Cover Texts. A copy of the license is included in the section entitled "GNU Free Documentation License".</para>
