--- conflicted
+++ resolved
@@ -137,16 +137,10 @@
         printSelect( array('' => 'please choose', 'yes' => 'Yes', 'no' => 'No'), 'hash', $val, "name='$key'");
         break;
 
-<<<<<<< HEAD
     # TODO: remove this, it was a bad copy / pasted left over
-    if(($key == 'regdate')||($key == 'unregdate')){
-      $now = date('Y-m-d H:i:s');
-      print  " <img src='../images/date.png' onClick=\"document.edit.$key.value='$now';return false;\" title='Insert Current Time' style='cursor:pointer;'>";
-=======
       default:
         print "<tr><td></td><td>$pretty_key:</td><td><input type='text' name='$key' value='$val'>";
         break;
->>>>>>> 91f7fe82
     }
 
     print "</td></tr>";
