--- conflicted
+++ resolved
@@ -262,16 +262,14 @@
   RewriteCond %{HTTP_USER_AGENT} ^Windows-Update-Agent.*
   RewriteRule ^.*$ - [L,forbidden]
 
-<<<<<<< HEAD
 %%passthrough-https-proxies%%
 
 %%remediation-proxies%%
-=======
+
   # Email activation clean URL to cgi conversion
   RewriteCond %{REQUEST_URI} ^/activate/.+$
   # [PT] here allows us to mix ScriptAlias and mod_rewrite stuff
   RewriteRule ^/activate/([0-9a-z]+)$ https://%%hostname%%.%%domain%%/cgi-bin/email_activation.cgi?code=$1 [PT]
->>>>>>> 5053b12b
 
   RewriteCond %{REQUEST_URI} !^/favicon.ico
   RewriteCond %{REQUEST_URI} !^/cgi-bin/guest.cgi
