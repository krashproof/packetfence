#!/usr/bin/perl -w

use strict;
use warnings;
use diagnostics;

use lib qw(
   /usr/local/pf/conf
   /usr/local/pf/lib
);

<<<<<<< HEAD
use Test::Pod::Coverage tests => 17;
=======
use Test::Pod::Coverage tests => 18;
>>>>>>> b3154dc4

pod_coverage_ok('authentication::guest_managers');
pod_coverage_ok('authentication::kerberos');
pod_coverage_ok("authentication::ldap");
pod_coverage_ok("authentication::local");
pod_coverage_ok('authentication::preregistered_guests');
pod_coverage_ok("authentication::radius");

pod_coverage_ok("pf::radius");
pod_coverage_ok("pf::vlan");
pod_coverage_ok("pf::SNMP");
pod_coverage_ok("pf::floatingdevice");
pod_coverage_ok("pf::freeradius");
pod_coverage_ok("pf::import");
pod_coverage_ok("pf::services::apache");
pod_coverage_ok("pf::services::dhcpd");
pod_coverage_ok("pf::services::named");
pod_coverage_ok("pf::web");
pod_coverage_ok("pf::web::guest");
pod_coverage_ok("pf::web::util");
pod_coverage_ok("pf::web::wispr");
# Warning: this doesn't test for PFAPI subs since it's under another package name
# I couldn't find a way to tell T::P::C to cover it
pod_coverage_ok("pf::WebAPI");

=head1 AUTHOR

Dominik Ghel <dghel@inverse.ca>

Olivier Bilodeau <obilodeau@inverse.ca>

Regis Balzard <rbalzard@inverse.ca>
        
=head1 COPYRIGHT
        
Copyright (C) 2009-2011 Inverse inc.

=head1 LICENSE
    
This program is free software; you can redistribute it and/or
modify it under the terms of the GNU General Public License
as published by the Free Software Foundation; either version 2
of the License, or (at your option) any later version.
    
This program is distributed in the hope that it will be useful,
but WITHOUT ANY WARRANTY; without even the implied warranty of
MERCHANTABILITY or FITNESS FOR A PARTICULAR PURPOSE.  See the
GNU General Public License for more details.
            
You should have received a copy of the GNU General Public License
along with this program; if not, write to the Free Software
Foundation, Inc., 51 Franklin Street, Fifth Floor, Boston, MA  02110-1301,
USA.            
                
=cut
<|MERGE_RESOLUTION|>--- conflicted
+++ resolved
@@ -9,11 +9,7 @@
    /usr/local/pf/lib
 );
 
-<<<<<<< HEAD
-use Test::Pod::Coverage tests => 17;
-=======
-use Test::Pod::Coverage tests => 18;
->>>>>>> b3154dc4
+use Test::Pod::Coverage tests => 20;
 
 pod_coverage_ok('authentication::guest_managers');
 pod_coverage_ok('authentication::kerberos');
