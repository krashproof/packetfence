--- conflicted
+++ resolved
@@ -15,14 +15,10 @@
 use diagnostics;
 
 use Test::Perl::Critic ( -profile => 'perlcriticrc' );
-<<<<<<< HEAD
 use Test::More;
 use Test::NoWarnings;
 
 use TestUtils;
-=======
-use Test::More tests => 159;
->>>>>>> 335db14d
 
 # TODO: should these really be absolute PATHs? I don't think so!
 my @files = (
