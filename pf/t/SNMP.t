#!/usr/bin/perl -w

use strict;
use warnings;
use diagnostics;

<<<<<<< HEAD
use Test::More tests => 136;
=======
use Test::More tests => 3;
>>>>>>> 22c95b7d
use lib '/usr/local/pf/lib';

use File::Basename qw(basename);
Log::Log4perl->init("./log.conf");
my $logger = Log::Log4perl->get_logger( basename($0) );
Log::Log4perl::MDC->put( 'proc', basename($0) );
Log::Log4perl::MDC->put( 'tid',  0 );

use pf::SwitchFactory;

BEGIN { use_ok('pf::SNMP') }
<<<<<<< HEAD
BEGIN { use_ok('pf::SNMP::Accton') }
BEGIN { use_ok('pf::SNMP::Accton::ES3526XA') }
BEGIN { use_ok('pf::SNMP::Accton::ES3528M') }
BEGIN { use_ok('pf::SNMP::Amer') }
BEGIN { use_ok('pf::SNMP::Amer::SS2R24i') }
BEGIN { use_ok('pf::SNMP::Aruba') }
BEGIN { use_ok('pf::SNMP::Aruba::Controller_200') }
BEGIN { use_ok('pf::SNMP::Cisco') }
BEGIN { use_ok('pf::SNMP::Cisco::Aironet') }
BEGIN { use_ok('pf::SNMP::Cisco::Aironet_1130') }
BEGIN { use_ok('pf::SNMP::Cisco::Aironet_1242') }
BEGIN { use_ok('pf::SNMP::Cisco::Aironet_1250') }
BEGIN { use_ok('pf::SNMP::Cisco::Catalyst_2900XL') }
BEGIN { use_ok('pf::SNMP::Cisco::Catalyst_2950') }
BEGIN { use_ok('pf::SNMP::Cisco::Catalyst_2960') }
BEGIN { use_ok('pf::SNMP::Cisco::Catalyst_2970') }
BEGIN { use_ok('pf::SNMP::Cisco::Catalyst_3500XL') }
BEGIN { use_ok('pf::SNMP::Cisco::Catalyst_3550') }
BEGIN { use_ok('pf::SNMP::Cisco::Catalyst_3560') }
BEGIN { use_ok('pf::SNMP::Cisco::Catalyst_3750') }
BEGIN { use_ok('pf::SNMP::Cisco::Controller_4400_4_2_130') }
BEGIN { use_ok('pf::SNMP::Cisco::ISR_1800') }
BEGIN { use_ok('pf::SNMP::Cisco::WiSM') }
BEGIN { use_ok('pf::SNMP::Cisco::WLC_2106') }
BEGIN { use_ok('pf::SNMP::Dell') }
BEGIN { use_ok('pf::SNMP::Dell::PowerConnect3424') }
BEGIN { use_ok('pf::SNMP::Dlink') }
BEGIN { use_ok('pf::SNMP::Dlink::DES_3526') }
BEGIN { use_ok('pf::SNMP::Dlink::DWS_3026') }
BEGIN { use_ok('pf::SNMP::Enterasys') }
BEGIN { use_ok('pf::SNMP::Enterasys::D2') }
BEGIN { use_ok('pf::SNMP::Enterasys::Matrix_N3') }
BEGIN { use_ok('pf::SNMP::Enterasys::SecureStack_C2') }
BEGIN { use_ok('pf::SNMP::Enterasys::SecureStack_C3') }
BEGIN { use_ok('pf::SNMP::Extreme') }
BEGIN { use_ok('pf::SNMP::Extreme::Summit') }
BEGIN { use_ok('pf::SNMP::Extreme::Summit_X250e') }
BEGIN { use_ok('pf::SNMP::Foundry') }
BEGIN { use_ok('pf::SNMP::Foundry::FastIron_4802') }
BEGIN { use_ok('pf::SNMP::HP') }
BEGIN { use_ok('pf::SNMP::HP::Procurve_2500') }
BEGIN { use_ok('pf::SNMP::HP::Procurve_2600') }
BEGIN { use_ok('pf::SNMP::HP::Procurve_4100') }
BEGIN { use_ok('pf::SNMP::Intel') }
BEGIN { use_ok('pf::SNMP::Intel::Express_460') }
BEGIN { use_ok('pf::SNMP::Intel::Express_530') }
BEGIN { use_ok('pf::SNMP::Linksys') }
BEGIN { use_ok('pf::SNMP::Linksys::SRW224G4') }
BEGIN { use_ok('pf::SNMP::Nortel') }
BEGIN { use_ok('pf::SNMP::Nortel::BayStack4550') }
BEGIN { use_ok('pf::SNMP::Nortel::BayStack470') }
BEGIN { use_ok('pf::SNMP::Nortel::BayStack5520') }
BEGIN { use_ok('pf::SNMP::Nortel::BayStack5520Stacked') }
BEGIN { use_ok('pf::SNMP::Nortel::BPS2000') }
BEGIN { use_ok('pf::SNMP::Nortel::ES325') }
BEGIN { use_ok('pf::SNMP::PacketFence') }
BEGIN { use_ok('pf::SNMP::SMC') }
BEGIN { use_ok('pf::SNMP::SMC::TS6224M') }
BEGIN { use_ok('pf::SNMP::ThreeCom') }
BEGIN { use_ok('pf::SNMP::ThreeCom::NJ220') }
BEGIN { use_ok('pf::SNMP::ThreeCom::SS4200') }
BEGIN { use_ok('pf::SNMP::ThreeCom::SS4500') }
BEGIN { use_ok('pf::SNMP::ThreeCom::Switch_4200G') }

my @SNMPobjects = qw(
    pf::SNMP
    pf::SNMP::Accton
    pf::SNMP::Accton::ES3526XA
    pf::SNMP::Accton::ES3528M
    pf::SNMP::Amer
    pf::SNMP::Amer::SS2R24i
    pf::SNMP::Aruba
    pf::SNMP::Aruba::Controller_200
    pf::SNMP::Cisco
    pf::SNMP::Cisco::Aironet
    pf::SNMP::Cisco::Aironet_1130
    pf::SNMP::Cisco::Aironet_1242
    pf::SNMP::Cisco::Aironet_1250
    pf::SNMP::Cisco::Catalyst_2900XL
    pf::SNMP::Cisco::Catalyst_2950
    pf::SNMP::Cisco::Catalyst_2960
    pf::SNMP::Cisco::Catalyst_2970
    pf::SNMP::Cisco::Catalyst_3500XL
    pf::SNMP::Cisco::Catalyst_3550
    pf::SNMP::Cisco::Catalyst_3560
    pf::SNMP::Cisco::Catalyst_3750
    pf::SNMP::Cisco::Controller_4400_4_2_130
    pf::SNMP::Cisco::ISR_1800
    pf::SNMP::Cisco::WiSM
    pf::SNMP::Cisco::WLC_2106
    pf::SNMP::Dell
    pf::SNMP::Dell::PowerConnect3424
    pf::SNMP::Dlink
    pf::SNMP::Dlink::DES_3526
    pf::SNMP::Dlink::DWS_3026
    pf::SNMP::Enterasys
    pf::SNMP::Enterasys::D2
    pf::SNMP::Enterasys::Matrix_N3
    pf::SNMP::Enterasys::SecureStack_C2
    pf::SNMP::Enterasys::SecureStack_C3
    pf::SNMP::Extreme
    pf::SNMP::Extreme::Summit
    pf::SNMP::Extreme::Summit_X250e
    pf::SNMP::HP
    pf::SNMP::HP::Procurve_2500
    pf::SNMP::HP::Procurve_2600
    pf::SNMP::HP::Procurve_4100
    pf::SNMP::Intel
    pf::SNMP::Intel::Express_460
    pf::SNMP::Intel::Express_530
    pf::SNMP::Linksys
    pf::SNMP::Linksys::SRW224G4
    pf::SNMP::Nortel
    pf::SNMP::Nortel::BayStack4550
    pf::SNMP::Nortel::BayStack470
    pf::SNMP::Nortel::BayStack5520
    pf::SNMP::Nortel::BayStack5520Stacked
    pf::SNMP::Nortel::BPS2000
    pf::SNMP::Nortel::ES325
    pf::SNMP::PacketFence
    pf::SNMP::SMC
    pf::SNMP::SMC::TS6224M
    pf::SNMP::ThreeCom
    pf::SNMP::ThreeCom::NJ220
    pf::SNMP::ThreeCom::SS4200
    pf::SNMP::ThreeCom::SS4500
    pf::SNMP::ThreeCom::Switch_4200G
);

foreach my $obj_name (@SNMPobjects) {
    my $obj = $obj_name->new();
    isa_ok( $obj, $obj_name, $obj_name );
}

# basic SNMP functions
my $SNMP = pf::SNMP->new();

# -- variables to avoid repetition --
# VLAN is irrelevant unless it's 'VoIP'
my $non_voip_vlan = 10;
my $voip_vlan = 'VoIP';

my $fake_mac_prefix = '02:00:';
my $fake_mac_voip = '01:';
my $fake_mac_non_voip = '00:';

my $real_mac = "00:1f:5b:e8:b8:4f";

# generateFakeMac
is($SNMP->generateFakeMac($non_voip_vlan, 13),
    $fake_mac_prefix.$fake_mac_non_voip."00:00:13",
    "Generate fake MAC non-VoIP normal case");

is($SNMP->generateFakeMac($non_voip_vlan, 10001), 
    $fake_mac_prefix.$fake_mac_non_voip."01:00:01", 
    "Generate fake MAC non-VoIP big ifIndex case");

is($SNMP->generateFakeMac($non_voip_vlan, 1110001),
    $fake_mac_prefix.$fake_mac_non_voip."99:99:99",
    "Generate fake MAC non-VoIP too large case");

is($SNMP->generateFakeMac($voip_vlan, 13),
    $fake_mac_prefix.$fake_mac_voip."00:00:13",
    "Generate fake MAC VoIP normal case");

is($SNMP->generateFakeMac($voip_vlan, 10001),
    $fake_mac_prefix.$fake_mac_voip."01:00:01",
    "Generate fake MAC VoIP big ifIndex case");

is($SNMP->generateFakeMac($voip_vlan, 1110001),
    $fake_mac_prefix.$fake_mac_voip."99:99:99",
    "Generate fake MAC non-VoIP too large case");

# isFakeMac
ok($SNMP->isFakeMac($fake_mac_prefix.$fake_mac_non_voip."00:00:13"),
    "Is fake MAC with a fake MAC");

ok(!$SNMP->isFakeMac($real_mac),
    "Is fake MAC with a real MAC");

# isFakeVoIPMac
ok($SNMP->isFakeVoIPMac($fake_mac_prefix.$fake_mac_voip."00:00:13"),
    "Is VoIP fake MAC with a VoIP fake MAC");

ok(!$SNMP->isFakeVoIPMac($real_mac),
    "Is VoIP fake MAC with a real MAC");
=======

# test the object
my $snmp_obj = new pf::SNMP;
isa_ok($snmp_obj, 'pf::SNMP');

# test subs
#TODO: list all mandatory subs here
can_ok($snmp_obj, qw(
    connectRead
    connectWrite
    setVlan
    _setVlanByOnlyModifyingPvid
    setVlanByName
    setMacDetectionVlan
  ));

# getting a switch instance (pf::SNMP::PacketFence but still inherit most subs from pf::SNMP)
my $switchFactory = new pf::SwitchFactory( -configFile => './data/switches.conf' );
my $switch = $switchFactory->instantiate('127.0.0.1');

# setVlanByName
ok(!defined($switch->setVlanByName(1001, 'inexistantVlan', {})), 
    "call setVlanByName with a vlan that doesn't exist in switches.conf");

ok(!defined($switch->setVlanByName(1001, 'customVlan1', {})), 
    "call setVlanByName with a vlan that exists but with a non-numeric value");
 
ok(!defined($switch->setVlanByName(1001, 'customVlan2', {})), 
    "call setVlanByName with a vlan that exists but with an undef value");

# TODO: one day we should do a positive test for setVlanByName 
# but current architecture doesn't allow without redefining subs
>>>>>>> 22c95b7d
<|MERGE_RESOLUTION|>--- conflicted
+++ resolved
@@ -4,11 +4,7 @@
 use warnings;
 use diagnostics;
 
-<<<<<<< HEAD
-use Test::More tests => 136;
-=======
 use Test::More tests => 3;
->>>>>>> 22c95b7d
 use lib '/usr/local/pf/lib';
 
 use File::Basename qw(basename);
@@ -20,194 +16,6 @@
 use pf::SwitchFactory;
 
 BEGIN { use_ok('pf::SNMP') }
-<<<<<<< HEAD
-BEGIN { use_ok('pf::SNMP::Accton') }
-BEGIN { use_ok('pf::SNMP::Accton::ES3526XA') }
-BEGIN { use_ok('pf::SNMP::Accton::ES3528M') }
-BEGIN { use_ok('pf::SNMP::Amer') }
-BEGIN { use_ok('pf::SNMP::Amer::SS2R24i') }
-BEGIN { use_ok('pf::SNMP::Aruba') }
-BEGIN { use_ok('pf::SNMP::Aruba::Controller_200') }
-BEGIN { use_ok('pf::SNMP::Cisco') }
-BEGIN { use_ok('pf::SNMP::Cisco::Aironet') }
-BEGIN { use_ok('pf::SNMP::Cisco::Aironet_1130') }
-BEGIN { use_ok('pf::SNMP::Cisco::Aironet_1242') }
-BEGIN { use_ok('pf::SNMP::Cisco::Aironet_1250') }
-BEGIN { use_ok('pf::SNMP::Cisco::Catalyst_2900XL') }
-BEGIN { use_ok('pf::SNMP::Cisco::Catalyst_2950') }
-BEGIN { use_ok('pf::SNMP::Cisco::Catalyst_2960') }
-BEGIN { use_ok('pf::SNMP::Cisco::Catalyst_2970') }
-BEGIN { use_ok('pf::SNMP::Cisco::Catalyst_3500XL') }
-BEGIN { use_ok('pf::SNMP::Cisco::Catalyst_3550') }
-BEGIN { use_ok('pf::SNMP::Cisco::Catalyst_3560') }
-BEGIN { use_ok('pf::SNMP::Cisco::Catalyst_3750') }
-BEGIN { use_ok('pf::SNMP::Cisco::Controller_4400_4_2_130') }
-BEGIN { use_ok('pf::SNMP::Cisco::ISR_1800') }
-BEGIN { use_ok('pf::SNMP::Cisco::WiSM') }
-BEGIN { use_ok('pf::SNMP::Cisco::WLC_2106') }
-BEGIN { use_ok('pf::SNMP::Dell') }
-BEGIN { use_ok('pf::SNMP::Dell::PowerConnect3424') }
-BEGIN { use_ok('pf::SNMP::Dlink') }
-BEGIN { use_ok('pf::SNMP::Dlink::DES_3526') }
-BEGIN { use_ok('pf::SNMP::Dlink::DWS_3026') }
-BEGIN { use_ok('pf::SNMP::Enterasys') }
-BEGIN { use_ok('pf::SNMP::Enterasys::D2') }
-BEGIN { use_ok('pf::SNMP::Enterasys::Matrix_N3') }
-BEGIN { use_ok('pf::SNMP::Enterasys::SecureStack_C2') }
-BEGIN { use_ok('pf::SNMP::Enterasys::SecureStack_C3') }
-BEGIN { use_ok('pf::SNMP::Extreme') }
-BEGIN { use_ok('pf::SNMP::Extreme::Summit') }
-BEGIN { use_ok('pf::SNMP::Extreme::Summit_X250e') }
-BEGIN { use_ok('pf::SNMP::Foundry') }
-BEGIN { use_ok('pf::SNMP::Foundry::FastIron_4802') }
-BEGIN { use_ok('pf::SNMP::HP') }
-BEGIN { use_ok('pf::SNMP::HP::Procurve_2500') }
-BEGIN { use_ok('pf::SNMP::HP::Procurve_2600') }
-BEGIN { use_ok('pf::SNMP::HP::Procurve_4100') }
-BEGIN { use_ok('pf::SNMP::Intel') }
-BEGIN { use_ok('pf::SNMP::Intel::Express_460') }
-BEGIN { use_ok('pf::SNMP::Intel::Express_530') }
-BEGIN { use_ok('pf::SNMP::Linksys') }
-BEGIN { use_ok('pf::SNMP::Linksys::SRW224G4') }
-BEGIN { use_ok('pf::SNMP::Nortel') }
-BEGIN { use_ok('pf::SNMP::Nortel::BayStack4550') }
-BEGIN { use_ok('pf::SNMP::Nortel::BayStack470') }
-BEGIN { use_ok('pf::SNMP::Nortel::BayStack5520') }
-BEGIN { use_ok('pf::SNMP::Nortel::BayStack5520Stacked') }
-BEGIN { use_ok('pf::SNMP::Nortel::BPS2000') }
-BEGIN { use_ok('pf::SNMP::Nortel::ES325') }
-BEGIN { use_ok('pf::SNMP::PacketFence') }
-BEGIN { use_ok('pf::SNMP::SMC') }
-BEGIN { use_ok('pf::SNMP::SMC::TS6224M') }
-BEGIN { use_ok('pf::SNMP::ThreeCom') }
-BEGIN { use_ok('pf::SNMP::ThreeCom::NJ220') }
-BEGIN { use_ok('pf::SNMP::ThreeCom::SS4200') }
-BEGIN { use_ok('pf::SNMP::ThreeCom::SS4500') }
-BEGIN { use_ok('pf::SNMP::ThreeCom::Switch_4200G') }
-
-my @SNMPobjects = qw(
-    pf::SNMP
-    pf::SNMP::Accton
-    pf::SNMP::Accton::ES3526XA
-    pf::SNMP::Accton::ES3528M
-    pf::SNMP::Amer
-    pf::SNMP::Amer::SS2R24i
-    pf::SNMP::Aruba
-    pf::SNMP::Aruba::Controller_200
-    pf::SNMP::Cisco
-    pf::SNMP::Cisco::Aironet
-    pf::SNMP::Cisco::Aironet_1130
-    pf::SNMP::Cisco::Aironet_1242
-    pf::SNMP::Cisco::Aironet_1250
-    pf::SNMP::Cisco::Catalyst_2900XL
-    pf::SNMP::Cisco::Catalyst_2950
-    pf::SNMP::Cisco::Catalyst_2960
-    pf::SNMP::Cisco::Catalyst_2970
-    pf::SNMP::Cisco::Catalyst_3500XL
-    pf::SNMP::Cisco::Catalyst_3550
-    pf::SNMP::Cisco::Catalyst_3560
-    pf::SNMP::Cisco::Catalyst_3750
-    pf::SNMP::Cisco::Controller_4400_4_2_130
-    pf::SNMP::Cisco::ISR_1800
-    pf::SNMP::Cisco::WiSM
-    pf::SNMP::Cisco::WLC_2106
-    pf::SNMP::Dell
-    pf::SNMP::Dell::PowerConnect3424
-    pf::SNMP::Dlink
-    pf::SNMP::Dlink::DES_3526
-    pf::SNMP::Dlink::DWS_3026
-    pf::SNMP::Enterasys
-    pf::SNMP::Enterasys::D2
-    pf::SNMP::Enterasys::Matrix_N3
-    pf::SNMP::Enterasys::SecureStack_C2
-    pf::SNMP::Enterasys::SecureStack_C3
-    pf::SNMP::Extreme
-    pf::SNMP::Extreme::Summit
-    pf::SNMP::Extreme::Summit_X250e
-    pf::SNMP::HP
-    pf::SNMP::HP::Procurve_2500
-    pf::SNMP::HP::Procurve_2600
-    pf::SNMP::HP::Procurve_4100
-    pf::SNMP::Intel
-    pf::SNMP::Intel::Express_460
-    pf::SNMP::Intel::Express_530
-    pf::SNMP::Linksys
-    pf::SNMP::Linksys::SRW224G4
-    pf::SNMP::Nortel
-    pf::SNMP::Nortel::BayStack4550
-    pf::SNMP::Nortel::BayStack470
-    pf::SNMP::Nortel::BayStack5520
-    pf::SNMP::Nortel::BayStack5520Stacked
-    pf::SNMP::Nortel::BPS2000
-    pf::SNMP::Nortel::ES325
-    pf::SNMP::PacketFence
-    pf::SNMP::SMC
-    pf::SNMP::SMC::TS6224M
-    pf::SNMP::ThreeCom
-    pf::SNMP::ThreeCom::NJ220
-    pf::SNMP::ThreeCom::SS4200
-    pf::SNMP::ThreeCom::SS4500
-    pf::SNMP::ThreeCom::Switch_4200G
-);
-
-foreach my $obj_name (@SNMPobjects) {
-    my $obj = $obj_name->new();
-    isa_ok( $obj, $obj_name, $obj_name );
-}
-
-# basic SNMP functions
-my $SNMP = pf::SNMP->new();
-
-# -- variables to avoid repetition --
-# VLAN is irrelevant unless it's 'VoIP'
-my $non_voip_vlan = 10;
-my $voip_vlan = 'VoIP';
-
-my $fake_mac_prefix = '02:00:';
-my $fake_mac_voip = '01:';
-my $fake_mac_non_voip = '00:';
-
-my $real_mac = "00:1f:5b:e8:b8:4f";
-
-# generateFakeMac
-is($SNMP->generateFakeMac($non_voip_vlan, 13),
-    $fake_mac_prefix.$fake_mac_non_voip."00:00:13",
-    "Generate fake MAC non-VoIP normal case");
-
-is($SNMP->generateFakeMac($non_voip_vlan, 10001), 
-    $fake_mac_prefix.$fake_mac_non_voip."01:00:01", 
-    "Generate fake MAC non-VoIP big ifIndex case");
-
-is($SNMP->generateFakeMac($non_voip_vlan, 1110001),
-    $fake_mac_prefix.$fake_mac_non_voip."99:99:99",
-    "Generate fake MAC non-VoIP too large case");
-
-is($SNMP->generateFakeMac($voip_vlan, 13),
-    $fake_mac_prefix.$fake_mac_voip."00:00:13",
-    "Generate fake MAC VoIP normal case");
-
-is($SNMP->generateFakeMac($voip_vlan, 10001),
-    $fake_mac_prefix.$fake_mac_voip."01:00:01",
-    "Generate fake MAC VoIP big ifIndex case");
-
-is($SNMP->generateFakeMac($voip_vlan, 1110001),
-    $fake_mac_prefix.$fake_mac_voip."99:99:99",
-    "Generate fake MAC non-VoIP too large case");
-
-# isFakeMac
-ok($SNMP->isFakeMac($fake_mac_prefix.$fake_mac_non_voip."00:00:13"),
-    "Is fake MAC with a fake MAC");
-
-ok(!$SNMP->isFakeMac($real_mac),
-    "Is fake MAC with a real MAC");
-
-# isFakeVoIPMac
-ok($SNMP->isFakeVoIPMac($fake_mac_prefix.$fake_mac_voip."00:00:13"),
-    "Is VoIP fake MAC with a VoIP fake MAC");
-
-ok(!$SNMP->isFakeVoIPMac($real_mac),
-    "Is VoIP fake MAC with a real MAC");
-=======
 
 # test the object
 my $snmp_obj = new pf::SNMP;
@@ -239,5 +47,4 @@
     "call setVlanByName with a vlan that exists but with an undef value");
 
 # TODO: one day we should do a positive test for setVlanByName 
-# but current architecture doesn't allow without redefining subs
->>>>>>> 22c95b7d
+# but current architecture doesn't allow without redefining subs