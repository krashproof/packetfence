# PacketFence RPM SPEC
# DO NOT FORGET TO UPDATE CHANGELOG AT THE END OF THE FILE WHENEVER IT IS MODIFIED!
# 
# BUILDING FOR RELEASE
# 
# - Create release tarball from monotone head, ex:
# mtn --db ~/pf.mtn checkout --branch org.packetfence.1_8
# cd org.packetfence.1_8/
# tar czvf packetfence-1.8.5.tar.gz pf/
# 
# - Build
#  - define dist based on target distro (for centos/rhel => .el5)
#  - define source_release based on package revision (must be > 0 for proprer upgrade from snapshots)
# ex:
# cd /usr/src/redhat/
# rpmbuild -ba --define 'dist .el5' --define 'source_release 1' SPECS/packetfence.spec
#
#
# BUILDING FOR A SNAPSHOT (PRE-RELEASE)
#
# - Create release tarball from monotone head. Specify 0.<date> in tarball, ex:
# mtn --db ~/pf.mtn checkout --branch org.packetfence.1_8
# cd org.packetfence.1_8/
# tar czvf packetfence-1.8.5-0.20091023.tar.gz pf/
#
# - Build
#  - define snapshot 1
#  - define dist based on target distro (for centos/rhel => .el5)
#  - define source_release to 0.<date> this way one can upgrade from snapshot to release
# ex:
# cd /usr/src/redhat/
# rpmbuild -ba --define 'snapshot 1' --define 'dist .el5' --define 'source_release 0.20100506' SPECS/packetfence.spec
#
Summary: PacketFence network registration / worm mitigation system
Name: packetfence
Version: 1.10.0
Release: %{source_release}%{?dist}
License: GPL
Group: System Environment/Daemons
URL: http://www.packetfence.org
AutoReqProv: 0
BuildArch: noarch
BuildRoot: %{_tmppath}/%{name}-%{version}-%{source_release}-root

Packager: Inverse inc. <support@inverse.ca>
Vendor: PacketFence, http://www.packetfence.org

# if --define 'snapshot 1' not written when calling rpmbuild then we assume it is to package a release
%define is_release %{?snapshot:0}%{!?snapshot:1}
%if %{is_release}
# used for official releases
Source: http://prdownloads.sourceforge.net/packetfence/%{name}-%{version}.tar.gz
%else
# used for snapshot releases
Source: http://www.packetfence.org/downloads/%{name}-%{version}-%{source_release}.tar.gz
%endif

# FIXME change all perl Requires: into their namespace counterpart, see what happened in #931 and
# http://www.rpm.org/wiki/PackagerDocs/Dependencies#InterpretersandShells for discussion on why
BuildRequires: gettext, httpd
BuildRequires: perl(Parse::RecDescent)
Requires: chkconfig, coreutils, grep, iproute, openssl, sed, tar, wget
Requires: libpcap, libxml2, zlib, zlib-devel, glibc-common,
Requires: httpd, mod_ssl, php, php-gd
Requires: mod_perl
# php-pear-Log required not php-pear, fixes #804
Requires: php-pear-Log
Requires: net-tools
Requires: net-snmp >= 5.3.2.2
Requires: mysql, perl-DBD-mysql
Requires: perl >= 5.8.8, perl-suidperl
Requires: perl-Apache-Htpasswd
Requires: perl-Bit-Vector
Requires: perl-CGI-Session
Requires: perl-Class-Accessor
Requires: perl-Class-Accessor-Fast-Contained
Requires: perl-Class-Data-Inheritable
Requires: perl-Class-Gomor
Requires: perl-Config-IniFiles >= 2.40
Requires: perl-Data-Phrasebook, perl-Data-Phrasebook-Loader-YAML
Requires: perl-DBI
Requires: perl-File-Tail
Requires: perl-IPC-Cmd
Requires: perl-IPTables-ChainMgr
Requires: perl-IPTables-Parse
Requires: perl-LDAP
Requires: perl-libwww-perl
Requires: perl-List-MoreUtils
# Changed perl-Locale-gettext dependency to use the perl namespace version: perl(Locale-gettext), fixes #931
Requires: perl(Locale::gettext)
Requires: perl-Log-Log4perl >= 1.11
Requires: perl-Net-Appliance-Session
Requires: perl-Net-Frame, perl-Net-Frame-Simple
Requires: perl-Net-MAC, perl-Net-MAC-Vendor
Requires: perl-Net-Netmask
Requires: perl-Net-Pcap >= 0.16
Requires: perl-Net-SNMP
# for SNMPv3 AES as privacy protocol, fixes #775
Requires: perl-Crypt-Rijndael
Requires: perl-Net-Telnet
Requires: perl-Net-Write
Requires: perl-Parse-Nessus-NBE
Requires: perl(Parse::RecDescent)
# TODO: portability for non-x86 is questionnable for Readonly::XS
Requires: perl-Readonly, perl(Readonly::XS)
Requires: perl-Regexp-Common
Requires: rrdtool, perl-rrdtool
Requires: perl-SOAP-Lite
Requires: perl-Template-Toolkit
Requires: perl-TermReadKey
Requires: perl-Thread-Pool
Requires: perl-TimeDate
Requires: perl-UNIVERSAL-require
Requires: perl-YAML
Requires: php-jpgraph-packetfence = 2.3.4
Requires: php-ldap
Requires: perl(Try::Tiny)
# Required for Radius auth through captive portal
Requires: perl(Authen::Radius)
# Required for testing
# TODO: I noticed that we provide perl-Test-MockDBI in our repo, maybe we made a poo poo with the deps
BuildRequires: perl(Test::MockModule), perl(Test::MockDBI), perl(Test::Perl::Critic)
BuildRequires: perl(Test::Pod), perl(Test::Pod::Coverage), perl(Test::Exception), perl(Test::NoWarnings)

%description

PacketFence is an open source network access control (NAC) system. 
It can be used to effectively secure networks, from small to very large 
heterogeneous networks. PacketFence provides features such 
as 
* registration of new network devices
* detection of abnormal network activities
* isolation of problematic devices
* remediation through a captive portal 
* registration-based and scheduled vulnerability scans.

%package remote-snort-sensor
Group: System Environment/Daemons
Requires: perl >= 5.8.0, snort, perl(File::Tail), perl(Config::IniFiles), perl(IO::Socket::SSL), perl(XML::Parser), perl(Crypt::SSLeay)
Requires: perl-SOAP-Lite
Conflicts: packetfence
AutoReqProv: 0
Summary: Files needed for sending snort alerts to packetfence

%description remote-snort-sensor
The packetfence-remote-snort-sensor package contains the files needed
for sending snort alerts from a remote snort sensor to a PacketFence
server.

%prep
%setup -n pf

%build
# generate pfcmd_pregrammar
/usr/bin/perl -w -e 'use strict; use warnings; use diagnostics; use Parse::RecDescent; use lib "./lib"; use pf::pfcmd::pfcmd; Parse::RecDescent->Precompile($grammar, "pfcmd_pregrammar");'
mv pfcmd_pregrammar.pm lib/pf/pfcmd/

# generate translations
/usr/bin/msgfmt conf/locale/en/LC_MESSAGES/packetfence.po
mv packetfence.mo conf/locale/en/LC_MESSAGES/
/usr/bin/msgfmt conf/locale/es/LC_MESSAGES/packetfence.po
mv packetfence.mo conf/locale/es/LC_MESSAGES/
/usr/bin/msgfmt conf/locale/fr/LC_MESSAGES/packetfence.po
mv packetfence.mo conf/locale/fr/LC_MESSAGES/
/usr/bin/msgfmt conf/locale/it/LC_MESSAGES/packetfence.po
mv packetfence.mo conf/locale/it/LC_MESSAGES/
/usr/bin/msgfmt conf/locale/nl/LC_MESSAGES/packetfence.po
mv packetfence.mo conf/locale/nl/LC_MESSAGES/

%install
%{__rm} -rf $RPM_BUILD_ROOT
%{__install} -D -m0755 packetfence.init $RPM_BUILD_ROOT%{_initrddir}/packetfence
%{__install} -d $RPM_BUILD_ROOT/usr/local/pf
%{__install} -d $RPM_BUILD_ROOT/usr/local/pf/logs
%{__install} -d $RPM_BUILD_ROOT/usr/local/pf/var/session
%{__install} -d $RPM_BUILD_ROOT/usr/local/pf/var/rrd 
%{__install} -d $RPM_BUILD_ROOT/usr/local/pf/addons
cp -r bin $RPM_BUILD_ROOT/usr/local/pf/
cp -r addons/802.1X/ $RPM_BUILD_ROOT/usr/local/pf/addons/
cp -r addons/freeradius-integration/ $RPM_BUILD_ROOT/usr/local/pf/addons/
cp -r addons/high-availability/ $RPM_BUILD_ROOT/usr/local/pf/addons/
cp -r addons/integration-testing/ $RPM_BUILD_ROOT/usr/local/pf/addons/
cp -r addons/mrtg/ $RPM_BUILD_ROOT/usr/local/pf/addons/
cp -r addons/snort/ $RPM_BUILD_ROOT/usr/local/pf/addons/
cp addons/*.pl $RPM_BUILD_ROOT/usr/local/pf/addons/
cp addons/*.sh $RPM_BUILD_ROOT/usr/local/pf/addons/
cp addons/logrotate $RPM_BUILD_ROOT/usr/local/pf/addons/
cp -r sbin $RPM_BUILD_ROOT/usr/local/pf/
cp -r cgi-bin $RPM_BUILD_ROOT/usr/local/pf/
cp -r conf $RPM_BUILD_ROOT/usr/local/pf/
#pfdetect_remote
mv addons/pfdetect_remote/initrd/pfdetectd $RPM_BUILD_ROOT%{_initrddir}/
mv addons/pfdetect_remote/sbin/pfdetect_remote $RPM_BUILD_ROOT/usr/local/pf/sbin
mv addons/pfdetect_remote/conf/pfdetect_remote.conf $RPM_BUILD_ROOT/usr/local/pf/conf
rmdir addons/pfdetect_remote/sbin
rmdir addons/pfdetect_remote/initrd
rmdir addons/pfdetect_remote/conf
rmdir addons/pfdetect_remote
#end pfdetect_remote
cp -r ChangeLog $RPM_BUILD_ROOT/usr/local/pf/
cp -r configurator.pl $RPM_BUILD_ROOT/usr/local/pf/
cp -r COPYING $RPM_BUILD_ROOT/usr/local/pf/
cp -r db $RPM_BUILD_ROOT/usr/local/pf/
cp -r docs $RPM_BUILD_ROOT/usr/local/pf/
cp -r html $RPM_BUILD_ROOT/usr/local/pf/
cp -r installer.pl $RPM_BUILD_ROOT/usr/local/pf/
cp -r lib $RPM_BUILD_ROOT/usr/local/pf/
cp -r NEWS $RPM_BUILD_ROOT/usr/local/pf/
cp -r README $RPM_BUILD_ROOT/usr/local/pf/
cp -r README_SWITCHES $RPM_BUILD_ROOT/usr/local/pf/
cp -r UPGRADE $RPM_BUILD_ROOT/usr/local/pf/
#cp -r t $RPM_BUILD_ROOT/usr/local/pf/
cp -r test $RPM_BUILD_ROOT/usr/local/pf/

#start create symlinks
curdir=`pwd`

#pfschema symlink
cd $RPM_BUILD_ROOT/usr/local/pf/db
ln -s pfschema.mysql.190 ./pfschema.mysql

#httpd.conf symlink
#TODO: isn't it stupid to decide what Apache version is there at rpm build time?
cd $RPM_BUILD_ROOT/usr/local/pf/conf/templates
if (/usr/sbin/httpd -v | egrep 'Apache/2\.[2-9]\.' > /dev/null)
then
  ln -s httpd.conf.apache22 ./httpd.conf
else
  ln -s httpd.conf.pre_apache22 ./httpd.conf
fi

cd $curdir
#end create symlinks


%pre

if ! /usr/bin/id pf &>/dev/null; then
	/usr/sbin/useradd -r -d "/usr/local/pf" -s /bin/sh -c "PacketFence" -M pf || \
		echo Unexpected error adding user "pf" && exit
fi

#if [ ! `tty | cut -c0-8` = "/dev/tty" ];
#then
#  echo You must be on a directly connected console to install this package!
#  exit
#fi

if [ ! `id -u` = "0" ];
then
  echo You must install this package as root!
  exit
fi

#if [ ! `cat /proc/modules | grep ^ip_tables|cut -f1 -d" "` = "ip_tables" ];
#then
#  echo Required module "ip_tables" does not appear to be loaded - now loading
#  /sbin/modprobe ip_tables
#fi


%pre remote-snort-sensor

if ! /usr/bin/id pf &>/dev/null; then
	/usr/sbin/useradd -r -d "/usr/local/pf" -s /bin/sh -c "PacketFence" -M pf || \
		echo Unexpected error adding user "pf" && exit
fi

%post
echo "Adding PacketFence startup script"
/sbin/chkconfig --add packetfence
for service in snortd httpd snmptrapd
do
  if /sbin/chkconfig --list | grep $service > /dev/null 2>&1; then
    echo "Disabling $service startup script"
    /sbin/chkconfig --del $service > /dev/null 2>&1
  fi
done

#touch /usr/local/pf/conf/dhcpd/dhcpd.leases && chown pf:pf /usr/local/pf/conf/dhcpd/dhcpd.leases

if [ -e /etc/logrotate.d/snort ]; then
  echo Removing /etc/logrotate.d/snort - it kills snort every night
  rm -f /etc/logrotate.d/snort
fi

if [ -d /usr/local/pf/html/user/content/docs ]; then
  echo Removing legacy docs directory
  rm -rf /usr/local/pf/html/user/content/docs
fi

echo Installation complete
#TODO: consider renaming installer.pl to setup.pl?
echo "  * Please cd /usr/local/pf && ./installer.pl to finish installation and configure PF"

%post remote-snort-sensor
echo "Adding PacketFence remote Snort Sensor startup script"
/sbin/chkconfig --add pfdetectd

%preun
if [ $1 -eq 0 ] ; then
	/sbin/service packetfence stop &>/dev/null || :
	/sbin/chkconfig --del packetfence
fi
#rm -f /usr/local/pf/conf/dhcpd/dhcpd.leases

%preun remote-snort-sensor
if [ $1 -eq 0 ] ; then
	/sbin/service pfdetectd stop &>/dev/null || :
	/sbin/chkconfig --del pfdetectd
fi

%postun
if [ $1 -eq 0 ]; then
	/usr/sbin/userdel pf || %logmsg "User \"pf\" could not be deleted."
#	/usr/sbin/groupdel pf || %logmsg "Group \"pf\" could not be deleted."
#else
#	/sbin/service pf condrestart &>/dev/null || :
fi

%postun remote-snort-sensor
if [ $1 -eq 0 ]; then
	/usr/sbin/userdel pf || %logmsg "User \"pf\" could not be deleted."
fi

%files

%defattr(-, pf, pf)
%attr(0755, root, root) %{_initrddir}/packetfence

%dir                    /usr/local/pf
%dir                    /usr/local/pf/addons
%attr(0755, pf, pf)     /usr/local/pf/addons/accounting.pl
%attr(0755, pf, pf)     /usr/local/pf/addons/autodiscover.pl
%attr(0755, pf, pf)     /usr/local/pf/addons/convertToPortSecurity.pl
%attr(0755, pf, pf)	/usr/local/pf/addons/database-backup-and-maintenance.sh
%dir                    /usr/local/pf/addons/freeradius-integration/
                        /usr/local/pf/addons/freeradius-integration/*
%dir                    /usr/local/pf/addons/high-availability/
                        /usr/local/pf/addons/high-availability/*
%dir                    /usr/local/pf/addons/integration-testing/
                        /usr/local/pf/addons/integration-testing/*
%attr(0755, pf, pf)     /usr/local/pf/addons/loadMACintoDB.pl
                        /usr/local/pf/addons/logrotate
%attr(0755, pf, pf)	/usr/local/pf/addons/migrate-to-locationlog_history.sh
%attr(0755, pf, pf)     /usr/local/pf/addons/monitorpfsetvlan.pl
%dir                    /usr/local/pf/addons/mrtg
                        /usr/local/pf/addons/mrtg/*
%attr(0755, pf, pf)     /usr/local/pf/addons/recovery.pl
%dir                    /usr/local/pf/addons/snort
                        /usr/local/pf/addons/snort/oinkmaster.conf
%dir                    /usr/local/pf/addons/802.1X
%doc                    /usr/local/pf/addons/802.1X/README
%attr(0755, pf, pf)     /usr/local/pf/addons/802.1X/rlm_perl_packetfence_sql.pl
%attr(0755, pf, pf)     /usr/local/pf/addons/802.1X/rlm_perl_packetfence_soap.pl
%dir                    /usr/local/pf/bin
%attr(0755, pf, pf)     /usr/local/pf/bin/flip.pl
%attr(6755, root, root) /usr/local/pf/bin/pfcmd
%attr(0755, pf, pf)     /usr/local/pf/bin/pfcmd_vlan
%dir                    /usr/local/pf/cgi-bin
%attr(0755, pf, pf)     /usr/local/pf/cgi-bin/redir.cgi
%attr(0755, pf, pf)     /usr/local/pf/cgi-bin/register.cgi
%attr(0755, pf, pf)     /usr/local/pf/cgi-bin/release.cgi
%doc                    /usr/local/pf/ChangeLog
%dir                    /usr/local/pf/conf
%config(noreplace)      /usr/local/pf/conf/admin.perm
%config(noreplace)      /usr/local/pf/conf/admin_ldap.conf
%dir                    /usr/local/pf/conf/authentication
%config(noreplace)      /usr/local/pf/conf/authentication/local.pm
%config(noreplace)      /usr/local/pf/conf/authentication/ldap.pm
%config(noreplace)      /usr/local/pf/conf/authentication/radius.pm
%config                 /usr/local/pf/conf/dhcp_fingerprints.conf
%dir                    /usr/local/pf/conf/dhcpd
                        /usr/local/pf/conf/dhcpd/dhcpd.leases
%config                 /usr/local/pf/conf/documentation.conf
%config(noreplace)      /usr/local/pf/conf/floating_network_device.conf
%dir                    /usr/local/pf/conf/locale
%dir                    /usr/local/pf/conf/locale/en
%dir                    /usr/local/pf/conf/locale/en/LC_MESSAGES
%config(noreplace)      /usr/local/pf/conf/locale/en/LC_MESSAGES/packetfence.po
%config(noreplace)      /usr/local/pf/conf/locale/en/LC_MESSAGES/packetfence.mo
%dir                    /usr/local/pf/conf/locale/es
%dir                    /usr/local/pf/conf/locale/es/LC_MESSAGES
%config(noreplace)      /usr/local/pf/conf/locale/es/LC_MESSAGES/packetfence.po
%config(noreplace)      /usr/local/pf/conf/locale/es/LC_MESSAGES/packetfence.mo
%dir                    /usr/local/pf/conf/locale/fr
%dir                    /usr/local/pf/conf/locale/fr/LC_MESSAGES
%config(noreplace)      /usr/local/pf/conf/locale/fr/LC_MESSAGES/packetfence.po
%config(noreplace)      /usr/local/pf/conf/locale/fr/LC_MESSAGES/packetfence.mo
%dir                    /usr/local/pf/conf/locale/it
%dir                    /usr/local/pf/conf/locale/it/LC_MESSAGES
%config(noreplace)      /usr/local/pf/conf/locale/it/LC_MESSAGES/packetfence.po
%config(noreplace)      /usr/local/pf/conf/locale/it/LC_MESSAGES/packetfence.mo
%dir                    /usr/local/pf/conf/locale/nl
%dir                    /usr/local/pf/conf/locale/nl/LC_MESSAGES
%config(noreplace)      /usr/local/pf/conf/locale/nl/LC_MESSAGES/packetfence.po
%config(noreplace)      /usr/local/pf/conf/locale/nl/LC_MESSAGES/packetfence.mo
%config(noreplace)      /usr/local/pf/conf/log.conf
%dir                    /usr/local/pf/conf/named
%dir                    /usr/local/pf/conf/nessus
%config(noreplace)      /usr/local/pf/conf/nessus/remotescan.nessus
%config(noreplace)      /usr/local/pf/conf/networks.conf
%config                 /usr/local/pf/conf/oui.txt
#%config(noreplace)      /usr/local/pf/conf/pf.conf
%config                 /usr/local/pf/conf/pf.conf.defaults
                        /usr/local/pf/conf/pf-release
#%config                 /usr/local/pf/conf/services.conf
%dir                    /usr/local/pf/conf/snort
%config(noreplace)	/usr/local/pf/conf/snort/classification.config
%config(noreplace)	/usr/local/pf/conf/snort/local.rules
%config(noreplace)	/usr/local/pf/conf/snort/reference.config
%dir                    /usr/local/pf/conf/ssl
%config(noreplace)      /usr/local/pf/conf/switches.conf
%dir                    /usr/local/pf/conf/templates
%dir                    /usr/local/pf/conf/templates/configurator
                        /usr/local/pf/conf/templates/configurator/*
%config                 /usr/local/pf/conf/templates/dhcpd.conf
%config                 /usr/local/pf/conf/templates/dhcpd_vlan.conf
%config                 /usr/local/pf/conf/templates/httpd.conf
%config                 /usr/local/pf/conf/templates/httpd.conf.apache22
%config                 /usr/local/pf/conf/templates/httpd.conf.pre_apache22
%config(noreplace)      /usr/local/pf/conf/templates/iptables.conf
%config(noreplace)      /usr/local/pf/conf/templates/listener.msg
%config(noreplace)      /usr/local/pf/conf/templates/named-registration.ca
%config(noreplace)      /usr/local/pf/conf/templates/named-isolation.ca
%config                 /usr/local/pf/conf/templates/named_vlan.conf
%config(noreplace)      /usr/local/pf/conf/templates/popup.msg
%config(noreplace)      /usr/local/pf/conf/templates/snmptrapd.conf
%config(noreplace)	/usr/local/pf/conf/templates/snort.conf
%config(noreplace)	/usr/local/pf/conf/templates/snort.conf.pre_snort-2.8
%config			/usr/local/pf/conf/ui.conf
%config(noreplace)      /usr/local/pf/conf/ui-global.conf
%dir                    /usr/local/pf/conf/users
%config(noreplace)      /usr/local/pf/conf/violations.conf
%attr(0755, pf, pf)     /usr/local/pf/configurator.pl
%doc                    /usr/local/pf/COPYING
%dir                    /usr/local/pf/db
                        /usr/local/pf/db/*
%dir                    /usr/local/pf/docs
%doc                    /usr/local/pf/docs/*.odt
%doc                    /usr/local/pf/docs/fdl-1.2.txt
%dir                    /usr/local/pf/docs/MIB
%doc                    /usr/local/pf/docs/MIB/Inverse-PacketFence-Notification.mib
%dir                    /usr/local/pf/html
%dir                    /usr/local/pf/html/admin
                        /usr/local/pf/html/admin/*
%dir                    /usr/local/pf/html/common
                        /usr/local/pf/html/common/*
%dir                    /usr/local/pf/html/user
%dir                    /usr/local/pf/html/user/3rdparty
                        /usr/local/pf/html/user/3rdparty/timerbar.js
%dir                    /usr/local/pf/html/user/content
%config(noreplace)      /usr/local/pf/html/user/content/footer.html
%config(noreplace)      /usr/local/pf/html/user/content/header.html
%dir                    /usr/local/pf/html/user/content/images
                        /usr/local/pf/html/user/content/images/*
                        /usr/local/pf/html/user/content/index.php
                        /usr/local/pf/html/user/content/style.php
%dir                    /usr/local/pf/html/user/content/templates
%config(noreplace)      /usr/local/pf/html/user/content/templates/*
%dir                    /usr/local/pf/html/user/content/violations
%config(noreplace)      /usr/local/pf/html/user/content/violations/*
%attr(0755, pf, pf)     /usr/local/pf/installer.pl
%dir                    /usr/local/pf/lib
%dir                    /usr/local/pf/lib/pf
                        /usr/local/pf/lib/pf/*.pm
                        /usr/local/pf/lib/pf/*.pl
%dir                    /usr/local/pf/lib/pf/floatingdevice
%config(noreplace)      /usr/local/pf/lib/pf/floatingdevice/custom.pm
%dir                    /usr/local/pf/lib/pf/lookup
%config(noreplace)      /usr/local/pf/lib/pf/lookup/node.pm
%config(noreplace)      /usr/local/pf/lib/pf/lookup/person.pm
%dir                    /usr/local/pf/lib/pf/pfcmd
                        /usr/local/pf/lib/pf/pfcmd/*
<<<<<<< HEAD
%dir                    /usr/local/pf/lib/pf/radius
                        /usr/local/pf/lib/pf/radius/constants.pm
%config(noreplace)      /usr/local/pf/lib/pf/radius/custom.pm
=======
%dir                    /usr/local/pf/lib/pf/services
                        /usr/local/pf/lib/pf/services/*
>>>>>>> 53e6d152
%dir                    /usr/local/pf/lib/pf/SNMP
                        /usr/local/pf/lib/pf/SNMP/*
%dir                    /usr/local/pf/lib/pf/vlan
%config(noreplace)      /usr/local/pf/lib/pf/vlan/custom.pm
%dir                    /usr/local/pf/lib/pf/web
%config(noreplace)      /usr/local/pf/lib/pf/web/custom.pm
%dir                    /usr/local/pf/logs
%doc                    /usr/local/pf/NEWS
%doc                    /usr/local/pf/README
%doc                    /usr/local/pf/README_SWITCHES
%dir                    /usr/local/pf/sbin
%attr(0755, pf, pf)     /usr/local/pf/sbin/pfdetect
%attr(0755, pf, pf)     /usr/local/pf/sbin/pfdhcplistener
%attr(0755, pf, pf)     /usr/local/pf/sbin/pfmon
%attr(0755, pf, pf)     /usr/local/pf/sbin/pfredirect
%attr(0755, pf, pf)     /usr/local/pf/sbin/pfsetvlan
%dir                    /usr/local/pf/test
%attr(0755, pf, pf)     /usr/local/pf/test/connect_and_read.pl
%attr(0755, pf, pf)     /usr/local/pf/test/dhcp_dumper
%doc                    /usr/local/pf/UPGRADE
%dir                    /usr/local/pf/var
%dir                    /usr/local/pf/var/rrd
%dir                    /usr/local/pf/var/session

# Remote snort sensor file list
%files remote-snort-sensor
%defattr(-, pf, pf)
%attr(0755, root, root) %{_initrddir}/pfdetectd
%dir                    /usr/local/pf
%dir                    /usr/local/pf/conf
%config(noreplace)      /usr/local/pf/conf/pfdetect_remote.conf
%dir                    /usr/local/pf/sbin
%attr(0755, pf, pf)     /usr/local/pf/sbin/pfdetect_remote
%dir                    /usr/local/pf/var

%changelog
<<<<<<< HEAD
* Tue Sep 28 2010 Olivier Bilodeau <obilodeau@inverse.ca>
- Removed pf/cgi-bin/pdp.cgi from files manifest. It was removed from source
  tree.

* Fri Sep 24 2010 Olivier Bilodeau <obilodeau@inverse.ca>
- Added lib/pf/*.pl to the file list for new lib/pf/mod_perl_require.pl
=======
* Wed Oct 27 2010 Olivier Bilodeau <obilodeau@inverse.ca>
- Added new pf::web::custom module which is meant to be controlled by clients
  (so we don't overwrite it by default)

* Tue Oct 26 2010 Olivier Bilodeau <obilodeau@inverse.ca>
- New dir and files for pf::services... submodules.
- Added addons/freeradius-integration/ files to package.
>>>>>>> 53e6d152

* Tue Sep 22 2010 Olivier Bilodeau <obilodeau@inverse.ca>
- Version bump, doing 1.9.2 pre-release snapshots now
- Removing perl-LWP-UserAgent-Determined as a dependency of remote-snort-sensor.
  See #882;
  http://www.packetfence.org/bugs/view.php?id=882

* Tue Sep 22 2010 Olivier Bilodeau <obilodeau@inverse.ca> - 1.9.1-0
- New upstream release 1.9.1

* Tue Sep 21 2010 Olivier Bilodeau <obilodeau@inverse.ca>
- Added mod_perl as a dependency. Big captive portal performance gain. 
  Fixes #879;

* Wed Aug 25 2010 Olivier Bilodeau <obilodeau@inverse.ca>
- Added perl(Authen::Radius) as a dependency. Required by the optional radius
  authentication in the captive portal. Fixes #1047;

* Wed Aug 04 2010 Olivier Bilodeau <obilodeau@inverse.ca>
- Version bump, doing 1.9.1 pre-release snapshots now

* Tue Jul 27 2010 Olivier Bilodeau <obilodeau@inverse.ca>
- Added conf/admin.perm file to the files manifest

* Tue Jul 15 2010 Olivier Bilodeau <obilodeau@inverse.ca> - 1.9.0
- New upstream release 1.9.0

* Tue May 18 2010 Olivier Bilodeau <obilodeau@inverse.ca>
- Added missing file for Floating Network Device support: 
  floating_network_device.conf

* Fri May 07 2010 Olivier Bilodeau <obilodeau@inverse.ca>
- Added new files for Floating Network Device support
- Added perl(Test::NoWarnings) as a build-time dependency (used for tests)

* Thu May 06 2010 Olivier Bilodeau <obilodeau@inverse.ca>
- Fixed packaging of 802.1x rlm_perl_packetfence_* files and new radius files
- Removing the pinned perl(Parse::RecDescent) version. Fixes #833;
- Snapshot vs releases is now defined by an rpmbuild argument
- source_release should now be passed as an argument to simplify our nightly 
  build system. Fixes #946;
- Fixed a problem with addons/integration-testing files
- Perl required version is now 5.8.8 since a lot of our source files explictly
  ask for 5.8.8. Fixes #868;
- Added perl(Test::MockModule) as a build dependency (required for tests)
- Test modules are now required for building instead of required for package
  install. Fixes #866;

* Thu Apr 29 2010 Olivier Bilodeau <obilodeau@inverse.ca>
- Added mod_perl as a dependency

* Wed Apr 28 2010 Olivier Bilodeau <obilodeau@inverse.ca>
- Added perl(Try::Tiny) and perl(Test::Exception) as a dependency used for 
  exception-handling and its testing
- Linking to new database schema

* Fri Apr 23 2010 Olivier Bilodeau <obilodeau@inverse.ca>
- New addons/integration-testing folder with integration-testing scripts. More
  to come!
- Added perl(Readonly::XS) as a dependency. Readonly becomes faster with it. 

* Mon Apr 19 2010 Olivier Bilodeau <obilodeau@inverse.ca>
- packetfence-remote-snort-sensor back to life. Fixes #888;
  http://www.packetfence.org/mantis/view.php?id=888

* Tue Apr 06 2010 Olivier Bilodeau <obilodeau@inverse.ca> - 1.8.8-0.20100406
- Version bump to snapshot 20100406

* Tue Mar 16 2010 Olivier Bilodeau <obilodeau@inverse.ca> - 1.8.7-2
- Fix upgrade bug from 1.8.4: Changed perl-Locale-gettext dependency to use the
  perl namespace version perl(Locale-gettext). Fixes #931;
  http://www.packetfence.org/mantis/view.php?id=931

* Tue Mar 11 2010 Olivier Bilodeau <obilodeau@inverse.ca> - 1.8.8-0.20100311
- Version bump to snapshot 20100311

* Tue Jan 05 2010 Olivier Bilodeau <obilodeau@inverse.ca> - 1.8.7-1
- Version bump to 1.8.7

* Thu Dec 17 2009 Olivier Bilodeau <obilodeau@inverse.ca> - 1.8.6-3
- Added perl-SOAP-Lite as a dependency of remote-snort-sensor. Fixes #881;
  http://www.packetfence.org/mantis/view.php?id=881
- Added perl-LWP-UserAgent-Determined as a dependency of remote-snort-sensor.
  Fixes #882;
  http://www.packetfence.org/mantis/view.php?id=882

* Tue Dec 04 2009 Olivier Bilodeau <obilodeau@inverse.ca> - 1.8.6-2
- Fixed link to database schema
- Rebuilt packages

* Tue Dec 01 2009 Olivier Bilodeau <obilodeau@inverse.ca> - 1.8.6-1
- Version bump to 1.8.6
- Changed Source of the snapshot releases to packetfence.org

* Fri Nov 20 2009 Olivier Bilodeau <obilodeau@inverse.ca> - 1.8.6-0.20091120
- Version bump to snapshot 20091120
- Changed some default behavior for overwriting config files (for the better)

* Fri Oct 30 2009 Olivier Bilodeau <obilodeau@inverse.ca> - 1.8.5-2
- Modifications made to the dependencies to avoid installing Parse::RecDescent 
  that doesn't work with PacketFence

* Wed Oct 28 2009 Olivier Bilodeau <obilodeau@inverse.ca> - 1.8.5-1
- Version bump to 1.8.5

* Tue Oct 27 2009 Olivier Bilodeau <obilodeau@inverse.ca> - 1.8.5-0.20091027
- Added build instructions to avoid badly named release tarball
- Version bump to snapshot 20091027

* Mon Oct 26 2009 Olivier Bilodeau <obilodeau@inverse.ca> - 1.8.5-0.20091026
- Parse::RecDescent is a build dependency AND a runtime one. Fixes #806;
  http://packetfence.org/mantis/view.php?id=806
- Pulling php-pear-Log instead of php-pear. Fixes #804
  http://packetfence.org/mantis/view.php?id=804
- New dependency for SNMPv3 support with AES: perl-Crypt-Rijndael. Fixes #775;
  http://packetfence.org/mantis/view.php?id=775

* Fri Oct 23 2009 Olivier Bilodeau <obilodeau@inverse.ca> - 1.8.5-0.20091023
- Major improvements to the SPEC file. Starting changelog<|MERGE_RESOLUTION|>--- conflicted
+++ resolved
@@ -472,14 +472,11 @@
 %config(noreplace)      /usr/local/pf/lib/pf/lookup/person.pm
 %dir                    /usr/local/pf/lib/pf/pfcmd
                         /usr/local/pf/lib/pf/pfcmd/*
-<<<<<<< HEAD
 %dir                    /usr/local/pf/lib/pf/radius
                         /usr/local/pf/lib/pf/radius/constants.pm
 %config(noreplace)      /usr/local/pf/lib/pf/radius/custom.pm
-=======
 %dir                    /usr/local/pf/lib/pf/services
                         /usr/local/pf/lib/pf/services/*
->>>>>>> 53e6d152
 %dir                    /usr/local/pf/lib/pf/SNMP
                         /usr/local/pf/lib/pf/SNMP/*
 %dir                    /usr/local/pf/lib/pf/vlan
@@ -516,22 +513,20 @@
 %dir                    /usr/local/pf/var
 
 %changelog
-<<<<<<< HEAD
+* Wed Oct 27 2010 Olivier Bilodeau <obilodeau@inverse.ca>
+- Added new pf::web::custom module which is meant to be controlled by clients
+  (so we don't overwrite it by default)
+
+* Tue Oct 26 2010 Olivier Bilodeau <obilodeau@inverse.ca>
+- New dir and files for pf::services... submodules.
+- Added addons/freeradius-integration/ files to package.
+
 * Tue Sep 28 2010 Olivier Bilodeau <obilodeau@inverse.ca>
 - Removed pf/cgi-bin/pdp.cgi from files manifest. It was removed from source
   tree.
 
 * Fri Sep 24 2010 Olivier Bilodeau <obilodeau@inverse.ca>
 - Added lib/pf/*.pl to the file list for new lib/pf/mod_perl_require.pl
-=======
-* Wed Oct 27 2010 Olivier Bilodeau <obilodeau@inverse.ca>
-- Added new pf::web::custom module which is meant to be controlled by clients
-  (so we don't overwrite it by default)
-
-* Tue Oct 26 2010 Olivier Bilodeau <obilodeau@inverse.ca>
-- New dir and files for pf::services... submodules.
-- Added addons/freeradius-integration/ files to package.
->>>>>>> 53e6d152
 
 * Tue Sep 22 2010 Olivier Bilodeau <obilodeau@inverse.ca>
 - Version bump, doing 1.9.2 pre-release snapshots now
