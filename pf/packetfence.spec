# PacketFence RPM SPEC
# DO NOT FORGET TO UPDATE CHANGELOG AT THE END OF THE FILE WHENEVER IT IS MODIFIED!
# 
# BUILDING FOR RELEASE
# 
# - Create release tarball from monotone head, ex:
# mtn --db ~/pf.mtn checkout --branch org.packetfence.1_8
# cd org.packetfence.1_8/
# tar czvf packetfence-1.8.5.tar.gz pf/
# 
# - Build
#  - define dist based on target distro (for centos/rhel => .el5)
#  - define source_release based on package revision (must be > 0 for proprer upgrade from snapshots)
# ex:
# cd /usr/src/redhat/
# rpmbuild -ba --define 'dist .el5' --define 'source_release 1' SPECS/packetfence.spec
#
#
# BUILDING FOR A SNAPSHOT (PRE-RELEASE)
#
# - Create release tarball from monotone head. Specify 0.<date> in tarball, ex:
# mtn --db ~/pf.mtn checkout --branch org.packetfence.1_8
# cd org.packetfence.1_8/
# tar czvf packetfence-1.8.5-0.20091023.tar.gz pf/
#
# - Build
#  - define snapshot 1
#  - define dist based on target distro (for centos/rhel => .el5)
#  - define source_release to 0.<date> this way one can upgrade from snapshot to release
# ex:
# cd /usr/src/redhat/
# rpmbuild -ba --define 'snapshot 1' --define 'dist .el5' --define 'source_release 0.20100506' SPECS/packetfence.spec
#
Summary: PacketFence network registration / worm mitigation system
Name: packetfence
Version: 1.9.0
Release: %{source_release}%{?dist}
License: GPL
Group: System Environment/Daemons
URL: http://www.packetfence.org
AutoReqProv: 0
BuildArch: noarch
BuildRoot: %{_tmppath}/%{name}-%{version}-%{source_release}-root

Packager: Inverse inc. <support@inverse.ca>
Vendor: PacketFence, http://www.packetfence.org

# if --define 'snapshot 1' not written when calling rpmbuild then we assume it is to package a release
%define is_release %{?snapshot:0}%{!?snapshot:1}
%if %{is_release}
# used for official releases
Source: http://prdownloads.sourceforge.net/packetfence/%{name}-%{version}.tar.gz
%else
# used for snapshot releases
Source: http://www.packetfence.org/downloads/%{name}-%{version}-%{source_release}.tar.gz
%endif

# FIXME change all perl Requires: into their namespace counterpart, see what happened in #931 and
# http://www.rpm.org/wiki/PackagerDocs/Dependencies#InterpretersandShells for discussion on why
BuildRequires: gettext, httpd
BuildRequires: perl(Parse::RecDescent)
Requires: chkconfig, coreutils, grep, iproute, openssl, sed, tar, wget
Requires: libpcap, libxml2, zlib, zlib-devel, glibc-common,
Requires: httpd, mod_ssl, php, php-gd
Requires: mod_perl
# php-pear-Log required not php-pear, fixes #804
Requires: php-pear-Log
Requires: net-tools
Requires: net-snmp >= 5.3.2.2
Requires: mysql, perl-DBD-mysql
Requires: perl >= 5.8.8, perl-suidperl
Requires: perl-Apache-Htpasswd
Requires: perl-Bit-Vector
Requires: perl-CGI-Session
Requires: perl-Class-Accessor
Requires: perl-Class-Accessor-Fast-Contained
Requires: perl-Class-Data-Inheritable
Requires: perl-Class-Gomor
Requires: perl-Config-IniFiles >= 2.40
Requires: perl-Data-Phrasebook, perl-Data-Phrasebook-Loader-YAML
Requires: perl-DBI
Requires: perl-File-Tail
Requires: perl-IPC-Cmd
Requires: perl-IPTables-ChainMgr
Requires: perl-IPTables-Parse
Requires: perl-LDAP
Requires: perl-libwww-perl
Requires: perl-List-MoreUtils
# Changed perl-Locale-gettext dependency to use the perl namespace version: perl(Locale-gettext), fixes #931
Requires: perl(Locale::gettext)
Requires: perl-Log-Log4perl >= 1.11
Requires: perl-Net-Appliance-Session
Requires: perl-Net-Frame, perl-Net-Frame-Simple
Requires: perl-Net-MAC, perl-Net-MAC-Vendor
Requires: perl-Net-Netmask
Requires: perl-Net-Pcap >= 0.16
Requires: perl-Net-SNMP
# for SNMPv3 AES as privacy protocol, fixes #775
Requires: perl-Crypt-Rijndael
Requires: perl-Net-Telnet
Requires: perl-Net-Write
Requires: perl-Parse-Nessus-NBE
Requires: perl(Parse::RecDescent)
# TODO: portability for non-x86 is questionnable for Readonly::XS
Requires: perl-Readonly, perl(Readonly::XS)
Requires: perl-Regexp-Common
Requires: rrdtool, perl-rrdtool
Requires: perl-SOAP-Lite
Requires: perl-Template-Toolkit
Requires: perl-TermReadKey
Requires: perl-Thread-Pool
Requires: perl-TimeDate
Requires: perl-UNIVERSAL-require
Requires: perl-YAML
Requires: php-jpgraph-packetfence = 2.3.4
Requires: php-ldap
Requires: perl(Try::Tiny)
# Required for testing
# TODO: I noticed that we provide perl-Test-MockDBI in our repo, maybe we made a poo poo with the deps
<<<<<<< HEAD
BuildRequires: perl(Test::MockModule), perl(Test::MockDBI), perl(Test::Perl::Critic)
BuildRequires: perl(Test::Pod), perl(Test::Pod::Coverage), perl(Test::Exception)
=======
BuildRequires: perl-Test-MockModule, perl-Test-MockDBI, perl-Test-Perl-Critic, perl-Test-Pod, perl-Test-Pod-Coverage, perl(Test::Exception)
>>>>>>> 151da118

%description

PacketFence is an open source network access control (NAC) system. 
It can be used to effectively secure networks, from small to very large 
heterogeneous networks. PacketFence provides features such 
as 
* registration of new network devices
* detection of abnormal network activities
* isolation of problematic devices
* remediation through a captive portal 
* registration-based and scheduled vulnerability scans.

%package remote-snort-sensor
Group: System Environment/Daemons
Requires: perl >= 5.8.0, snort, perl(File::Tail), perl(Config::IniFiles), perl(IO::Socket::SSL), perl(XML::Parser), perl(Crypt::SSLeay)
Requires: perl-SOAP-Lite
Requires: perl-LWP-UserAgent-Determined
Conflicts: packetfence
AutoReqProv: 0
Summary: Files needed for sending snort alerts to packetfence

%description remote-snort-sensor
The packetfence-remote-snort-sensor package contains the files needed
for sending snort alerts from a remote snort sensor to a PacketFence
server.

%prep
%setup -n pf

%build
# generate pfcmd_pregrammar
/usr/bin/perl -w -e 'use strict; use warnings; use diagnostics; use Parse::RecDescent; use lib "./lib"; use pf::pfcmd::pfcmd; Parse::RecDescent->Precompile($grammar, "pfcmd_pregrammar");'
mv pfcmd_pregrammar.pm lib/pf/pfcmd/

# generate translations
/usr/bin/msgfmt conf/locale/en/LC_MESSAGES/packetfence.po
mv packetfence.mo conf/locale/en/LC_MESSAGES/
/usr/bin/msgfmt conf/locale/es/LC_MESSAGES/packetfence.po
mv packetfence.mo conf/locale/es/LC_MESSAGES/
/usr/bin/msgfmt conf/locale/fr/LC_MESSAGES/packetfence.po
mv packetfence.mo conf/locale/fr/LC_MESSAGES/
/usr/bin/msgfmt conf/locale/it/LC_MESSAGES/packetfence.po
mv packetfence.mo conf/locale/it/LC_MESSAGES/
/usr/bin/msgfmt conf/locale/nl/LC_MESSAGES/packetfence.po
mv packetfence.mo conf/locale/nl/LC_MESSAGES/

%install
%{__rm} -rf $RPM_BUILD_ROOT
%{__install} -D -m0755 packetfence.init $RPM_BUILD_ROOT%{_initrddir}/packetfence
%{__install} -d $RPM_BUILD_ROOT/usr/local/pf
%{__install} -d $RPM_BUILD_ROOT/usr/local/pf/logs
%{__install} -d $RPM_BUILD_ROOT/usr/local/pf/var/session
%{__install} -d $RPM_BUILD_ROOT/usr/local/pf/var/rrd 
%{__install} -d $RPM_BUILD_ROOT/usr/local/pf/addons
cp -r bin $RPM_BUILD_ROOT/usr/local/pf/
cp -r addons/802.1X/ $RPM_BUILD_ROOT/usr/local/pf/addons/
cp -r addons/integration-testing/ $RPM_BUILD_ROOT/usr/local/pf/addons/
cp -r addons/high-availability/ $RPM_BUILD_ROOT/usr/local/pf/addons/
cp -r addons/mrtg/ $RPM_BUILD_ROOT/usr/local/pf/addons/
cp -r addons/snort/ $RPM_BUILD_ROOT/usr/local/pf/addons/
cp addons/*.pl $RPM_BUILD_ROOT/usr/local/pf/addons/
cp addons/*.sh $RPM_BUILD_ROOT/usr/local/pf/addons/
cp addons/logrotate $RPM_BUILD_ROOT/usr/local/pf/addons/
cp -r sbin $RPM_BUILD_ROOT/usr/local/pf/
cp -r cgi-bin $RPM_BUILD_ROOT/usr/local/pf/
cp -r conf $RPM_BUILD_ROOT/usr/local/pf/
#pfdetect_remote
mv addons/pfdetect_remote/initrd/pfdetectd $RPM_BUILD_ROOT%{_initrddir}/
mv addons/pfdetect_remote/sbin/pfdetect_remote $RPM_BUILD_ROOT/usr/local/pf/sbin
mv addons/pfdetect_remote/conf/pfdetect_remote.conf $RPM_BUILD_ROOT/usr/local/pf/conf
rmdir addons/pfdetect_remote/sbin
rmdir addons/pfdetect_remote/initrd
rmdir addons/pfdetect_remote/conf
rmdir addons/pfdetect_remote
#end pfdetect_remote
cp -r ChangeLog $RPM_BUILD_ROOT/usr/local/pf/
cp -r configurator.pl $RPM_BUILD_ROOT/usr/local/pf/
cp -r COPYING $RPM_BUILD_ROOT/usr/local/pf/
cp -r db $RPM_BUILD_ROOT/usr/local/pf/
cp -r docs $RPM_BUILD_ROOT/usr/local/pf/
cp -r html $RPM_BUILD_ROOT/usr/local/pf/
cp -r installer.pl $RPM_BUILD_ROOT/usr/local/pf/
cp -r lib $RPM_BUILD_ROOT/usr/local/pf/
cp -r NEWS $RPM_BUILD_ROOT/usr/local/pf/
cp -r README $RPM_BUILD_ROOT/usr/local/pf/
cp -r README_SWITCHES $RPM_BUILD_ROOT/usr/local/pf/
cp -r UPGRADE $RPM_BUILD_ROOT/usr/local/pf/
#cp -r t $RPM_BUILD_ROOT/usr/local/pf/
cp -r test $RPM_BUILD_ROOT/usr/local/pf/

#start create symlinks
curdir=`pwd`

#pfschema symlink
cd $RPM_BUILD_ROOT/usr/local/pf/db
ln -s pfschema.mysql.190 ./pfschema.mysql

#httpd.conf symlink
#TODO: isn't it stupid to decide what Apache version is there at rpm build time?
cd $RPM_BUILD_ROOT/usr/local/pf/conf/templates
if (/usr/sbin/httpd -v | egrep 'Apache/2\.[2-9]\.' > /dev/null)
then
  ln -s httpd.conf.apache22 ./httpd.conf
else
  ln -s httpd.conf.pre_apache22 ./httpd.conf
fi

cd $curdir
#end create symlinks


%pre

if ! /usr/bin/id pf &>/dev/null; then
	/usr/sbin/useradd -r -d "/usr/local/pf" -s /bin/sh -c "PacketFence" -M pf || \
		echo Unexpected error adding user "pf" && exit
fi

#if [ ! `tty | cut -c0-8` = "/dev/tty" ];
#then
#  echo You must be on a directly connected console to install this package!
#  exit
#fi

if [ ! `id -u` = "0" ];
then
  echo You must install this package as root!
  exit
fi

#if [ ! `cat /proc/modules | grep ^ip_tables|cut -f1 -d" "` = "ip_tables" ];
#then
#  echo Required module "ip_tables" does not appear to be loaded - now loading
#  /sbin/modprobe ip_tables
#fi


%pre remote-snort-sensor

if ! /usr/bin/id pf &>/dev/null; then
	/usr/sbin/useradd -r -d "/usr/local/pf" -s /bin/sh -c "PacketFence" -M pf || \
		echo Unexpected error adding user "pf" && exit
fi

%post
echo "Adding PacketFence startup script"
/sbin/chkconfig --add packetfence
for service in snortd httpd snmptrapd
do
  if /sbin/chkconfig --list | grep $service > /dev/null 2>&1; then
    echo "Disabling $service startup script"
    /sbin/chkconfig --del $service > /dev/null 2>&1
  fi
done

#touch /usr/local/pf/conf/dhcpd/dhcpd.leases && chown pf:pf /usr/local/pf/conf/dhcpd/dhcpd.leases

if [ -e /etc/logrotate.d/snort ]; then
  echo Removing /etc/logrotate.d/snort - it kills snort every night
  rm -f /etc/logrotate.d/snort
fi

if [ -d /usr/local/pf/html/user/content/docs ]; then
  echo Removing legacy docs directory
  rm -rf /usr/local/pf/html/user/content/docs
fi

echo Installation complete
#TODO: consider renaming installer.pl to setup.pl?
echo "  * Please cd /usr/local/pf && ./installer.pl to finish installation and configure PF"

%post remote-snort-sensor
echo "Adding PacketFence remote Snort Sensor startup script"
/sbin/chkconfig --add pfdetectd

%preun
if [ $1 -eq 0 ] ; then
	/sbin/service packetfence stop &>/dev/null || :
	/sbin/chkconfig --del packetfence
fi
#rm -f /usr/local/pf/conf/dhcpd/dhcpd.leases

%preun remote-snort-sensor
if [ $1 -eq 0 ] ; then
	/sbin/service pfdetectd stop &>/dev/null || :
	/sbin/chkconfig --del pfdetectd
fi

%postun
if [ $1 -eq 0 ]; then
	/usr/sbin/userdel pf || %logmsg "User \"pf\" could not be deleted."
#	/usr/sbin/groupdel pf || %logmsg "Group \"pf\" could not be deleted."
#else
#	/sbin/service pf condrestart &>/dev/null || :
fi

%postun remote-snort-sensor
if [ $1 -eq 0 ]; then
	/usr/sbin/userdel pf || %logmsg "User \"pf\" could not be deleted."
fi

%files

%defattr(-, pf, pf)
%attr(0755, root, root) %{_initrddir}/packetfence

%dir                    /usr/local/pf
%dir                    /usr/local/pf/addons
%attr(0755, pf, pf)     /usr/local/pf/addons/accounting.pl
%attr(0755, pf, pf)     /usr/local/pf/addons/autodiscover.pl
%attr(0755, pf, pf)     /usr/local/pf/addons/convertToPortSecurity.pl
%attr(0755, pf, pf)	/usr/local/pf/addons/database-backup-and-maintenance.sh
%dir                    /usr/local/pf/addons/high-availability/
                        /usr/local/pf/addons/high-availability/*
%dir                    /usr/local/pf/addons/integration-testing/
                        /usr/local/pf/addons/integration-testing/*
%attr(0755, pf, pf)     /usr/local/pf/addons/loadMACintoDB.pl
                        /usr/local/pf/addons/logrotate
%attr(0755, pf, pf)	/usr/local/pf/addons/migrate-to-locationlog_history.sh
%attr(0755, pf, pf)     /usr/local/pf/addons/monitorpfsetvlan.pl
%dir                    /usr/local/pf/addons/mrtg
                        /usr/local/pf/addons/mrtg/*
%attr(0755, pf, pf)     /usr/local/pf/addons/recovery.pl
%dir                    /usr/local/pf/addons/snort
                        /usr/local/pf/addons/snort/oinkmaster.conf
%dir                    /usr/local/pf/addons/802.1X
%doc                    /usr/local/pf/addons/802.1X/README
%attr(0755, pf, pf)     /usr/local/pf/addons/802.1X/rlm_perl_packetfence.pl
%dir                    /usr/local/pf/bin
%attr(0755, pf, pf)     /usr/local/pf/bin/flip.pl
%attr(6755, root, root) /usr/local/pf/bin/pfcmd
%attr(0755, pf, pf)     /usr/local/pf/bin/pfcmd_vlan
%dir                    /usr/local/pf/cgi-bin
%attr(0755, pf, pf)     /usr/local/pf/cgi-bin/pdp.cgi
%attr(0755, pf, pf)     /usr/local/pf/cgi-bin/redir.cgi
%attr(0755, pf, pf)     /usr/local/pf/cgi-bin/register.cgi
%attr(0755, pf, pf)     /usr/local/pf/cgi-bin/release.cgi
%doc                    /usr/local/pf/ChangeLog
%dir                    /usr/local/pf/conf
%config(noreplace)      /usr/local/pf/conf/admin_ldap.conf
%dir                    /usr/local/pf/conf/authentication
%config(noreplace)      /usr/local/pf/conf/authentication/local.pm
%config(noreplace)      /usr/local/pf/conf/authentication/ldap.pm
%config(noreplace)      /usr/local/pf/conf/authentication/radius.pm
%config                 /usr/local/pf/conf/dhcp_fingerprints.conf
%dir                    /usr/local/pf/conf/dhcpd
                        /usr/local/pf/conf/dhcpd/dhcpd.leases
%config                 /usr/local/pf/conf/documentation.conf
%dir                    /usr/local/pf/conf/locale
%dir                    /usr/local/pf/conf/locale/en
%dir                    /usr/local/pf/conf/locale/en/LC_MESSAGES
%config(noreplace)      /usr/local/pf/conf/locale/en/LC_MESSAGES/packetfence.po
%config(noreplace)      /usr/local/pf/conf/locale/en/LC_MESSAGES/packetfence.mo
%dir                    /usr/local/pf/conf/locale/es
%dir                    /usr/local/pf/conf/locale/es/LC_MESSAGES
%config(noreplace)      /usr/local/pf/conf/locale/es/LC_MESSAGES/packetfence.po
%config(noreplace)      /usr/local/pf/conf/locale/es/LC_MESSAGES/packetfence.mo
%dir                    /usr/local/pf/conf/locale/fr
%dir                    /usr/local/pf/conf/locale/fr/LC_MESSAGES
%config(noreplace)      /usr/local/pf/conf/locale/fr/LC_MESSAGES/packetfence.po
%config(noreplace)      /usr/local/pf/conf/locale/fr/LC_MESSAGES/packetfence.mo
%dir                    /usr/local/pf/conf/locale/it
%dir                    /usr/local/pf/conf/locale/it/LC_MESSAGES
%config(noreplace)      /usr/local/pf/conf/locale/it/LC_MESSAGES/packetfence.po
%config(noreplace)      /usr/local/pf/conf/locale/it/LC_MESSAGES/packetfence.mo
%dir                    /usr/local/pf/conf/locale/nl
%dir                    /usr/local/pf/conf/locale/nl/LC_MESSAGES
%config(noreplace)      /usr/local/pf/conf/locale/nl/LC_MESSAGES/packetfence.po
%config(noreplace)      /usr/local/pf/conf/locale/nl/LC_MESSAGES/packetfence.mo
%config(noreplace)      /usr/local/pf/conf/log.conf
%dir                    /usr/local/pf/conf/named
%dir                    /usr/local/pf/conf/nessus
%config(noreplace)      /usr/local/pf/conf/nessus/remotescan.nessus
%config(noreplace)      /usr/local/pf/conf/networks.conf
%config                 /usr/local/pf/conf/oui.txt
#%config(noreplace)      /usr/local/pf/conf/pf.conf
%config                 /usr/local/pf/conf/pf.conf.defaults
                        /usr/local/pf/conf/pf-release
#%config                 /usr/local/pf/conf/services.conf
%dir                    /usr/local/pf/conf/snort
%config(noreplace)	/usr/local/pf/conf/snort/classification.config
%config(noreplace)	/usr/local/pf/conf/snort/local.rules
%config(noreplace)	/usr/local/pf/conf/snort/reference.config
%dir                    /usr/local/pf/conf/ssl
%config(noreplace)      /usr/local/pf/conf/switches.conf
%dir                    /usr/local/pf/conf/templates
%dir                    /usr/local/pf/conf/templates/configurator
                        /usr/local/pf/conf/templates/configurator/*
%config                 /usr/local/pf/conf/templates/dhcpd.conf
%config                 /usr/local/pf/conf/templates/dhcpd_vlan.conf
%config                 /usr/local/pf/conf/templates/httpd.conf
%config                 /usr/local/pf/conf/templates/httpd.conf.apache22
%config                 /usr/local/pf/conf/templates/httpd.conf.pre_apache22
%config(noreplace)      /usr/local/pf/conf/templates/iptables.conf
%config(noreplace)      /usr/local/pf/conf/templates/listener.msg
%config(noreplace)      /usr/local/pf/conf/templates/named-registration.ca
%config(noreplace)      /usr/local/pf/conf/templates/named-isolation.ca
%config                 /usr/local/pf/conf/templates/named_vlan.conf
%config(noreplace)      /usr/local/pf/conf/templates/popup.msg
%config(noreplace)      /usr/local/pf/conf/templates/snmptrapd.conf
%config(noreplace)	/usr/local/pf/conf/templates/snort.conf
%config(noreplace)	/usr/local/pf/conf/templates/snort.conf.pre_snort-2.8
%config			/usr/local/pf/conf/ui.conf
%config(noreplace)      /usr/local/pf/conf/ui-global.conf
%dir                    /usr/local/pf/conf/users
%config(noreplace)      /usr/local/pf/conf/violations.conf
%attr(0755, pf, pf)     /usr/local/pf/configurator.pl
%doc                    /usr/local/pf/COPYING
%dir                    /usr/local/pf/db
                        /usr/local/pf/db/*
%dir                    /usr/local/pf/docs
%doc                    /usr/local/pf/docs/*.odt
%doc                    /usr/local/pf/docs/fdl-1.2.txt
%dir                    /usr/local/pf/docs/MIB
%doc                    /usr/local/pf/docs/MIB/Inverse-PacketFence-Notification.mib
%dir                    /usr/local/pf/html
%dir                    /usr/local/pf/html/admin
                        /usr/local/pf/html/admin/*
%dir                    /usr/local/pf/html/common
                        /usr/local/pf/html/common/*
%dir                    /usr/local/pf/html/user
%dir                    /usr/local/pf/html/user/3rdparty
                        /usr/local/pf/html/user/3rdparty/timerbar.js
%dir                    /usr/local/pf/html/user/content
%config(noreplace)      /usr/local/pf/html/user/content/footer.html
%config(noreplace)      /usr/local/pf/html/user/content/header.html
%dir                    /usr/local/pf/html/user/content/images
                        /usr/local/pf/html/user/content/images/*
                        /usr/local/pf/html/user/content/index.php
                        /usr/local/pf/html/user/content/style.php
%dir                    /usr/local/pf/html/user/content/templates
%config(noreplace)      /usr/local/pf/html/user/content/templates/*
%dir                    /usr/local/pf/html/user/content/violations
%config(noreplace)      /usr/local/pf/html/user/content/violations/*
%attr(0755, pf, pf)     /usr/local/pf/installer.pl
%dir                    /usr/local/pf/lib
%dir                    /usr/local/pf/lib/pf
                        /usr/local/pf/lib/pf/*.pm
%dir                    /usr/local/pf/lib/pf/lookup
%config(noreplace)      /usr/local/pf/lib/pf/lookup/node.pm
%config(noreplace)      /usr/local/pf/lib/pf/lookup/person.pm
%dir                    /usr/local/pf/lib/pf/pfcmd
                        /usr/local/pf/lib/pf/pfcmd/*
%dir                    /usr/local/pf/lib/pf/SNMP
                        /usr/local/pf/lib/pf/SNMP/*
%dir                    /usr/local/pf/lib/pf/vlan
%config(noreplace)      /usr/local/pf/lib/pf/vlan/custom.pm
%dir                    /usr/local/pf/logs
%doc                    /usr/local/pf/NEWS
%doc                    /usr/local/pf/README
%doc                    /usr/local/pf/README_SWITCHES
%dir                    /usr/local/pf/sbin
%attr(0755, pf, pf)     /usr/local/pf/sbin/pfdetect
%attr(0755, pf, pf)     /usr/local/pf/sbin/pfdhcplistener
%attr(0755, pf, pf)     /usr/local/pf/sbin/pfmon
%attr(0755, pf, pf)     /usr/local/pf/sbin/pfredirect
%attr(0755, pf, pf)     /usr/local/pf/sbin/pfsetvlan
%dir                    /usr/local/pf/test
%attr(0755, pf, pf)     /usr/local/pf/test/connect_and_read.pl
%attr(0755, pf, pf)     /usr/local/pf/test/dhcp_dumper
%doc                    /usr/local/pf/UPGRADE
%dir                    /usr/local/pf/var
%dir                    /usr/local/pf/var/rrd
%dir                    /usr/local/pf/var/session

# Remote snort sensor file list
%files remote-snort-sensor
%defattr(-, pf, pf)
%attr(0755, root, root) %{_initrddir}/pfdetectd
%dir                    /usr/local/pf
%dir                    /usr/local/pf/conf
%config(noreplace)      /usr/local/pf/conf/pfdetect_remote.conf
%dir                    /usr/local/pf/sbin
%attr(0755, pf, pf)     /usr/local/pf/sbin/pfdetect_remote
%dir                    /usr/local/pf/var

<<<<<<< HEAD
%changelog
* Thu May 06 2010 Olivier Bilodeau <obilodeau@inverse.ca>
- Removing the pinned perl(Parse::RecDescent) version. Fixes #833;
- Snapshot vs releases is now defined by an rpmbuild argument
- source_release should now be passed as an argument to simplify our nightly 
  build system. Fixes #946;
- Fixed a problem with addons/integration-testing files
- Perl required version is now 5.8.8 since a lot of our source files explictly
  ask for 5.8.8. Fixes #868;
- Added perl(Test::MockModule) as a build dependency (required for tests)
- Test modules are now required for building instead of required for package
  install. Fixes #866;
=======
* Thu Apr 29 2010 Olivier Bilodeau <obilodeau@inverse.ca>
- Added perl-Test-MockModule as a build dependency (required for tests)
- Test modules are now required for building instead of required for package 
  install.
- Added mod_perl as a dependency
>>>>>>> 151da118

* Wed Apr 28 2010 Olivier Bilodeau <obilodeau@inverse.ca>
- Added perl(Try::Tiny) and perl(Test::Exception) as a dependency used for 
  exception-handling and its testing
- Linking to new database schema

* Fri Apr 23 2010 Olivier Bilodeau <obilodeau@inverse.ca>
- New addons/integration-testing folder with integration-testing scripts. More
  to come!
- Added perl(Readonly::XS) as a dependency. Readonly becomes faster with it. 

* Mon Apr 19 2010 Olivier Bilodeau <obilodeau@inverse.ca>
- packetfence-remote-snort-sensor back to life. Fixes #888;
  http://www.packetfence.org/mantis/view.php?id=888

* Tue Apr 06 2010 Olivier Bilodeau <obilodeau@inverse.ca> - 1.8.8-0.20100406
- Version bump to snapshot 20100406

* Tue Mar 16 2010 Olivier Bilodeau <obilodeau@inverse.ca> - 1.8.7-2
- Fix upgrade bug from 1.8.4: Changed perl-Locale-gettext dependency to use the
  perl namespace version perl(Locale-gettext). Fixes #931;
  http://www.packetfence.org/mantis/view.php?id=931

* Tue Mar 11 2010 Olivier Bilodeau <obilodeau@inverse.ca> - 1.8.8-0.20100311
- Version bump to snapshot 20100311

* Tue Jan 05 2010 Olivier Bilodeau <obilodeau@inverse.ca> - 1.8.7-1
- Version bump to 1.8.7

* Thu Dec 17 2009 Olivier Bilodeau <obilodeau@inverse.ca> - 1.8.6-3
- Added perl-SOAP-Lite as a dependency of remote-snort-sensor. Fixes #881;
  http://www.packetfence.org/mantis/view.php?id=881
- Added perl-LWP-UserAgent-Determined as a dependency of remote-snort-sensor.
  Fixes #882;
  http://www.packetfence.org/mantis/view.php?id=882

* Tue Dec 04 2009 Olivier Bilodeau <obilodeau@inverse.ca> - 1.8.6-2
- Fixed link to database schema
- Rebuilt packages

* Tue Dec 01 2009 Olivier Bilodeau <obilodeau@inverse.ca> - 1.8.6-1
- Version bump to 1.8.6
- Changed Source of the snapshot releases to packetfence.org

* Fri Nov 20 2009 Olivier Bilodeau <obilodeau@inverse.ca> - 1.8.6-0.20091120
- Version bump to snapshot 20091120
- Changed some default behavior for overwriting config files (for the better)

* Fri Oct 30 2009 Olivier Bilodeau <obilodeau@inverse.ca> - 1.8.5-2
- Modifications made to the dependencies to avoid installing Parse::RecDescent 
  that doesn't work with PacketFence

* Wed Oct 28 2009 Olivier Bilodeau <obilodeau@inverse.ca> - 1.8.5-1
- Version bump to 1.8.5

* Tue Oct 27 2009 Olivier Bilodeau <obilodeau@inverse.ca> - 1.8.5-0.20091027
- Added build instructions to avoid badly named release tarball
- Version bump to snapshot 20091027

* Mon Oct 26 2009 Olivier Bilodeau <obilodeau@inverse.ca> - 1.8.5-0.20091026
- Parse::RecDescent is a build dependency AND a runtime one. Fixes #806;
  http://packetfence.org/mantis/view.php?id=806
- Pulling php-pear-Log instead of php-pear. Fixes #804
  http://packetfence.org/mantis/view.php?id=804
- New dependency for SNMPv3 support with AES: perl-Crypt-Rijndael. Fixes #775;
  http://packetfence.org/mantis/view.php?id=775

* Fri Oct 23 2009 Olivier Bilodeau <obilodeau@inverse.ca> - 1.8.5-0.20091023
- Major improvements to the SPEC file. Starting changelog<|MERGE_RESOLUTION|>--- conflicted
+++ resolved
@@ -117,12 +117,8 @@
 Requires: perl(Try::Tiny)
 # Required for testing
 # TODO: I noticed that we provide perl-Test-MockDBI in our repo, maybe we made a poo poo with the deps
-<<<<<<< HEAD
 BuildRequires: perl(Test::MockModule), perl(Test::MockDBI), perl(Test::Perl::Critic)
 BuildRequires: perl(Test::Pod), perl(Test::Pod::Coverage), perl(Test::Exception)
-=======
-BuildRequires: perl-Test-MockModule, perl-Test-MockDBI, perl-Test-Perl-Critic, perl-Test-Pod, perl-Test-Pod-Coverage, perl(Test::Exception)
->>>>>>> 151da118
 
 %description
 
@@ -500,7 +496,6 @@
 %attr(0755, pf, pf)     /usr/local/pf/sbin/pfdetect_remote
 %dir                    /usr/local/pf/var
 
-<<<<<<< HEAD
 %changelog
 * Thu May 06 2010 Olivier Bilodeau <obilodeau@inverse.ca>
 - Removing the pinned perl(Parse::RecDescent) version. Fixes #833;
@@ -513,13 +508,9 @@
 - Added perl(Test::MockModule) as a build dependency (required for tests)
 - Test modules are now required for building instead of required for package
   install. Fixes #866;
-=======
+
 * Thu Apr 29 2010 Olivier Bilodeau <obilodeau@inverse.ca>
-- Added perl-Test-MockModule as a build dependency (required for tests)
-- Test modules are now required for building instead of required for package 
-  install.
 - Added mod_perl as a dependency
->>>>>>> 151da118
 
 * Wed Apr 28 2010 Olivier Bilodeau <obilodeau@inverse.ca>
 - Added perl(Try::Tiny) and perl(Test::Exception) as a dependency used for 
