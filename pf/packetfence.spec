# PacketFence RPM SPEC
# DO NOT FORGET TO UPDATE CHANGELOG AT THE END OF THE FILE WHENEVER IT IS MODIFIED!
# 
# BUILDING FOR RELEASE
# 
# - source_release field should be set to a greater than 0 numeric value. Start with 1.
#   If doing a package revision, change the 1 to a 2, etc.
#
# - Make sure that the correct Source: statement is uncommented
#
# - Create release tarball from monotone head, ex:
# mtn --db ~/pf.mtn checkout --branch org.packetfence.1_8
# cd org.packetfence.1_8/
# tar czvf packetfence-1.8.5.tar.gz pf/
# 
# - Build (change dist based on target distro)
# cd /usr/src/redhat/
# rpmbuild -ba --define 'dist .el5' SPECS/packetfence.spec
#
# BUILDING FOR A SNAPSHOT (PRE-RELEASE)
#
# - source_release field should be set to 0.<date> this way one can upgrade from snapshot to release easily.
# ex: 0.20091022
#
# - Make sure that the correct Source: statement is uncommented
#
# - Create release tarball from monotone head, ex:
# mtn --db ~/pf.mtn checkout --branch org.packetfence.1_8
# cd org.packetfence.1_8/
# tar czvf packetfence-1.8.5-0.20091023.tar.gz pf/
#
# - Build (change dist based on target distro)
# cd /usr/src/redhat/
# rpmbuild -ba --define 'dist .el5' SPECS/packetfence.spec
#
Summary: PacketFence network registration / worm mitigation system
Name: packetfence
Version: 1.8.8
# Update here on each release/snapshot
%define source_release 0.20100311
Release: %{source_release}%{?dist}
License: GPL
Group: System Environment/Daemons
URL: http://www.packetfence.org
AutoReqProv: 0
BuildArch: noarch
BuildRoot: %{_tmppath}/%{name}-%{version}-%{source_release}-root

Packager: Inverse inc. <support@inverse.ca>
Vendor: PacketFence, http://www.packetfence.org

# for snapshot releases
Source: http://www.packetfence.org/downloads/%{name}-%{version}-%{source_release}.tar.gz
# for official releases
#Source: http://prdownloads.sourceforge.net/packetfence/%{name}-%{version}.tar.gz

BuildRequires: gettext, httpd
# install follow dep with: yum install perl-Parse-RecDescent-1.94
BuildRequires: perl-Parse-RecDescent = 1.94
Requires: chkconfig, coreutils, grep, iproute, openssl, sed, tar, wget
Requires: libpcap, libxml2, zlib, zlib-devel, glibc-common,
Requires: httpd, mod_ssl, php, php-gd
Requires: mod_perl
# php-pear-Log required not php-pear, fixes #804
Requires: php-pear-Log
Requires: net-tools
Requires: net-snmp >= 5.3.2.2
Requires: mysql, perl-DBD-mysql
Requires: perl >= 5.8.0, perl-suidperl
Requires: perl-Apache-Htpasswd
Requires: perl-Bit-Vector
Requires: perl-CGI-Session
Requires: perl-Class-Accessor
Requires: perl-Class-Accessor-Fast-Contained
Requires: perl-Class-Data-Inheritable
Requires: perl-Class-Gomor
Requires: perl-Config-IniFiles >= 2.40
Requires: perl-Data-Phrasebook, perl-Data-Phrasebook-Loader-YAML
Requires: perl-DBI
Requires: perl-File-Tail
Requires: perl-IPC-Cmd
Requires: perl-IPTables-ChainMgr
Requires: perl-IPTables-Parse
Requires: perl-LDAP
Requires: perl-libwww-perl
Requires: perl-List-MoreUtils
Requires: perl-Locale-gettext
Requires: perl-Log-Log4perl >= 1.11
Requires: perl-Net-Appliance-Session
Requires: perl-Net-Frame, perl-Net-Frame-Simple
Requires: perl-Net-MAC, perl-Net-MAC-Vendor
Requires: perl-Net-Netmask
Requires: perl-Net-Pcap >= 0.16
Requires: perl-Net-SNMP
# for SNMPv3 AES as privacy protocol, fixes #775
Requires: perl-Crypt-Rijndael
Requires: perl-Net-Telnet
Requires: perl-Net-Write
Requires: perl-Parse-Nessus-NBE
Requires: perl-Parse-RecDescent = 1.94
Requires: perl-Readonly
Requires: perl-Regexp-Common
Requires: rrdtool, perl-rrdtool
Requires: perl-SOAP-Lite
Requires: perl-Template-Toolkit
Requires: perl-TermReadKey
Requires: perl-Test-MockDBI
Requires: perl-Test-Perl-Critic
Requires: perl-Test-Pod, perl-Test-Pod-Coverage
Requires: perl-Thread-Pool
Requires: perl-TimeDate
Requires: perl-UNIVERSAL-require
Requires: perl-YAML
Requires: php-jpgraph-packetfence = 2.3.4
Requires: php-ldap

%description

PacketFence is an open source network access control (NAC) system. 
It can be used to effectively secure networks, from small to very large 
heterogeneous networks. PacketFence provides features such 
as 
* registration of new network devices
* detection of abnormal network activities
* isolation of problematic devices
* remediation through a captive portal 
* registration-based and scheduled vulnerability scans.

%package remote-snort-sensor
Group: System Environment/Daemons
Requires: perl >= 5.8.0, snort, perl(File::Tail), perl(Config::IniFiles), perl(IO::Socket::SSL), perl(XML::Parser), perl(Crypt::SSLeay)
Requires: perl-SOAP-Lite
Requires: perl-LWP-UserAgent-Determined
Conflicts: packetfence
AutoReqProv: 0
Summary: Files needed for sending snort alerts to packetfence

%description remote-snort-sensor
The packetfence-remote-snort-sensor package contains the files needed
for sending snort alerts from a remote snort sensor to a PacketFence
server.

%prep
%setup -n pf

%build
# generate pfcmd_pregrammar
/usr/bin/perl -w -e 'use strict; use warnings; use diagnostics; use Parse::RecDescent; use lib "./lib"; use pf::pfcmd::pfcmd; Parse::RecDescent->Precompile($grammar, "pfcmd_pregrammar");'
mv pfcmd_pregrammar.pm lib/pf/pfcmd/

# generate translations
/usr/bin/msgfmt conf/locale/en/LC_MESSAGES/packetfence.po
mv packetfence.mo conf/locale/en/LC_MESSAGES/
/usr/bin/msgfmt conf/locale/es/LC_MESSAGES/packetfence.po
mv packetfence.mo conf/locale/es/LC_MESSAGES/
/usr/bin/msgfmt conf/locale/fr/LC_MESSAGES/packetfence.po
mv packetfence.mo conf/locale/fr/LC_MESSAGES/
/usr/bin/msgfmt conf/locale/it/LC_MESSAGES/packetfence.po
mv packetfence.mo conf/locale/it/LC_MESSAGES/
/usr/bin/msgfmt conf/locale/nl/LC_MESSAGES/packetfence.po
mv packetfence.mo conf/locale/nl/LC_MESSAGES/

%install
%{__rm} -rf $RPM_BUILD_ROOT
%{__install} -D -m0755 packetfence.init $RPM_BUILD_ROOT%{_initrddir}/packetfence
%{__install} -d $RPM_BUILD_ROOT/usr/local/pf
%{__install} -d $RPM_BUILD_ROOT/usr/local/pf/logs
%{__install} -d $RPM_BUILD_ROOT/usr/local/pf/var/session
%{__install} -d $RPM_BUILD_ROOT/usr/local/pf/var/rrd 
%{__install} -d $RPM_BUILD_ROOT/usr/local/pf/addons
cp -r bin $RPM_BUILD_ROOT/usr/local/pf/
cp -r addons/802.1X/ $RPM_BUILD_ROOT/usr/local/pf/addons/
cp -r addons/high-availability/ $RPM_BUILD_ROOT/usr/local/pf/addons/
cp -r addons/mrtg/ $RPM_BUILD_ROOT/usr/local/pf/addons/
cp -r addons/snort/ $RPM_BUILD_ROOT/usr/local/pf/addons/
cp addons/*.pl $RPM_BUILD_ROOT/usr/local/pf/addons/
cp addons/*.sh $RPM_BUILD_ROOT/usr/local/pf/addons/
cp addons/logrotate $RPM_BUILD_ROOT/usr/local/pf/addons/
cp -r sbin $RPM_BUILD_ROOT/usr/local/pf/
cp -r cgi-bin $RPM_BUILD_ROOT/usr/local/pf/
cp -r conf $RPM_BUILD_ROOT/usr/local/pf/
#pfdetect_remote
mv addons/pfdetect_remote/initrd/pfdetectd $RPM_BUILD_ROOT%{_initrddir}/
mv addons/pfdetect_remote/sbin/pfdetect_remote $RPM_BUILD_ROOT/usr/local/pf/sbin
mv addons/pfdetect_remote/conf/pfdetect_remote.conf $RPM_BUILD_ROOT/usr/local/pf/conf
rmdir addons/pfdetect_remote/sbin
rmdir addons/pfdetect_remote/initrd
rmdir addons/pfdetect_remote/conf
rmdir addons/pfdetect_remote
#end pfdetect_remote
cp -r ChangeLog $RPM_BUILD_ROOT/usr/local/pf/
cp -r configurator.pl $RPM_BUILD_ROOT/usr/local/pf/
cp -r COPYING $RPM_BUILD_ROOT/usr/local/pf/
cp -r db $RPM_BUILD_ROOT/usr/local/pf/
cp -r docs $RPM_BUILD_ROOT/usr/local/pf/
cp -r html $RPM_BUILD_ROOT/usr/local/pf/
cp -r installer.pl $RPM_BUILD_ROOT/usr/local/pf/
cp -r lib $RPM_BUILD_ROOT/usr/local/pf/
cp -r NEWS $RPM_BUILD_ROOT/usr/local/pf/
cp -r README $RPM_BUILD_ROOT/usr/local/pf/
cp -r README_SWITCHES $RPM_BUILD_ROOT/usr/local/pf/
cp -r UPGRADE $RPM_BUILD_ROOT/usr/local/pf/
#cp -r t $RPM_BUILD_ROOT/usr/local/pf/
cp -r test $RPM_BUILD_ROOT/usr/local/pf/

#start create symlinks
curdir=`pwd`

#pfschema symlink
cd $RPM_BUILD_ROOT/usr/local/pf/db
ln -s pfschema.mysql.186 ./pfschema.mysql

#httpd.conf symlink
#TODO: isn't it stupid to decide what Apache version is there at rpm build time?
cd $RPM_BUILD_ROOT/usr/local/pf/conf/templates
if (/usr/sbin/httpd -v | egrep 'Apache/2\.[2-9]\.' > /dev/null)
then
  ln -s httpd.conf.apache22 ./httpd.conf
else
  ln -s httpd.conf.pre_apache22 ./httpd.conf
fi

cd $curdir
#end create symlinks


%pre

if ! /usr/bin/id pf &>/dev/null; then
	/usr/sbin/useradd -r -d "/usr/local/pf" -s /bin/sh -c "PacketFence" -M pf || \
		echo Unexpected error adding user "pf" && exit
fi

#if [ ! `tty | cut -c0-8` = "/dev/tty" ];
#then
#  echo You must be on a directly connected console to install this package!
#  exit
#fi

if [ ! `id -u` = "0" ];
then
  echo You must install this package as root!
  exit
fi

#if [ ! `cat /proc/modules | grep ^ip_tables|cut -f1 -d" "` = "ip_tables" ];
#then
#  echo Required module "ip_tables" does not appear to be loaded - now loading
#  /sbin/modprobe ip_tables
#fi


%pre remote-snort-sensor

if ! /usr/bin/id pf &>/dev/null; then
	/usr/sbin/useradd -r -d "/usr/local/pf" -s /bin/sh -c "PacketFence" -M pf || \
		echo Unexpected error adding user "pf" && exit
fi

%post
echo "Adding PacketFence startup script"
/sbin/chkconfig --add packetfence
for service in snortd httpd snmptrapd
do
  if /sbin/chkconfig --list | grep $service > /dev/null 2>&1; then
    echo "Disabling $service startup script"
    /sbin/chkconfig --del $service > /dev/null 2>&1
  fi
done

#touch /usr/local/pf/conf/dhcpd/dhcpd.leases && chown pf:pf /usr/local/pf/conf/dhcpd/dhcpd.leases

if [ -e /etc/logrotate.d/snort ]; then
  echo Removing /etc/logrotate.d/snort - it kills snort every night
  rm -f /etc/logrotate.d/snort
fi

if [ -d /usr/local/pf/html/user/content/docs ]; then
  echo Removing legacy docs directory
  rm -rf /usr/local/pf/html/user/content/docs
fi

echo Installation complete
#TODO: consider renaming installer.pl to setup.pl?
echo "  * Please cd /usr/local/pf && ./installer.pl to finish installation and configure PF"

%post remote-snort-sensor
echo "Adding PacketFence remote Snort Sensor startup script"
/sbin/chkconfig --add pfdetectd

%preun
if [ $1 -eq 0 ] ; then
	/sbin/service packetfence stop &>/dev/null || :
	/sbin/chkconfig --del packetfence
fi
#rm -f /usr/local/pf/conf/dhcpd/dhcpd.leases

%preun remote-snort-sensor
if [ $1 -eq 0 ] ; then
	/sbin/service pfdetectd stop &>/dev/null || :
	/sbin/chkconfig --del pfdetectd
fi

%postun
if [ $1 -eq 0 ]; then
	/usr/sbin/userdel pf || %logmsg "User \"pf\" could not be deleted."
#	/usr/sbin/groupdel pf || %logmsg "Group \"pf\" could not be deleted."
#else
#	/sbin/service pf condrestart &>/dev/null || :
fi

%postun remote-snort-sensor
if [ $1 -eq 0 ]; then
	/usr/sbin/userdel pf || %logmsg "User \"pf\" could not be deleted."
fi

%files

%defattr(-, pf, pf)
#%config %{_initrddir}/packetfence
%attr(0755, root, root) %{_initrddir}/packetfence

%dir                    /usr/local/pf
%dir                    /usr/local/pf/addons
%attr(0755, pf, pf)     /usr/local/pf/addons/accounting.pl
%attr(0755, pf, pf)     /usr/local/pf/addons/autodiscover.pl
%attr(0755, pf, pf)     /usr/local/pf/addons/convertToPortSecurity.pl
%attr(0755, pf, pf)	/usr/local/pf/addons/database-backup-and-maintenance.sh
%dir                    /usr/local/pf/addons/high-availability/
			/usr/local/pf/addons/high-availability/*
			/usr/local/pf/addons/logrotate
%attr(0755, pf, pf)	/usr/local/pf/addons/migrate-to-locationlog_history.sh
%attr(0755, pf, pf)     /usr/local/pf/addons/monitorpfsetvlan.pl
%dir                    /usr/local/pf/addons/mrtg
                        /usr/local/pf/addons/mrtg/*
%attr(0755, pf, pf)     /usr/local/pf/addons/recovery.pl
%dir                    /usr/local/pf/addons/snort
                        /usr/local/pf/addons/snort/oinkmaster.conf
%dir                    /usr/local/pf/addons/802.1X
%doc                    /usr/local/pf/addons/802.1X/README
%attr(0755, pf, pf)     /usr/local/pf/addons/802.1X/rlm_perl_packetfence.pl
%dir                    /usr/local/pf/bin
%attr(0755, pf, pf)     /usr/local/pf/bin/flip.pl
%attr(6755, root, root) /usr/local/pf/bin/pfcmd
%attr(0755, pf, pf)     /usr/local/pf/bin/pfcmd_vlan
%dir                    /usr/local/pf/cgi-bin
%attr(0755, pf, pf)     /usr/local/pf/cgi-bin/pdp.cgi
%attr(0755, pf, pf)     /usr/local/pf/cgi-bin/redir.cgi
%attr(0755, pf, pf)     /usr/local/pf/cgi-bin/register.cgi
%attr(0755, pf, pf)     /usr/local/pf/cgi-bin/release.cgi
%doc                    /usr/local/pf/ChangeLog
%dir                    /usr/local/pf/conf
%config(noreplace)      /usr/local/pf/conf/admin_ldap.conf
%dir                    /usr/local/pf/conf/authentication
%config(noreplace)      /usr/local/pf/conf/authentication/local.pm
%config(noreplace)      /usr/local/pf/conf/authentication/ldap.pm
%config(noreplace)      /usr/local/pf/conf/authentication/radius.pm
%config                 /usr/local/pf/conf/dhcp_fingerprints.conf
%dir                    /usr/local/pf/conf/dhcpd
                        /usr/local/pf/conf/dhcpd/dhcpd.leases
%config                 /usr/local/pf/conf/documentation.conf
%dir                    /usr/local/pf/conf/locale
%dir                    /usr/local/pf/conf/locale/en
%dir                    /usr/local/pf/conf/locale/en/LC_MESSAGES
%config(noreplace)      /usr/local/pf/conf/locale/en/LC_MESSAGES/packetfence.po
%config(noreplace)      /usr/local/pf/conf/locale/en/LC_MESSAGES/packetfence.mo
%dir                    /usr/local/pf/conf/locale/es
%dir                    /usr/local/pf/conf/locale/es/LC_MESSAGES
%config(noreplace)      /usr/local/pf/conf/locale/es/LC_MESSAGES/packetfence.po
%config(noreplace)      /usr/local/pf/conf/locale/es/LC_MESSAGES/packetfence.mo
%dir                    /usr/local/pf/conf/locale/fr
%dir                    /usr/local/pf/conf/locale/fr/LC_MESSAGES
%config(noreplace)      /usr/local/pf/conf/locale/fr/LC_MESSAGES/packetfence.po
%config(noreplace)      /usr/local/pf/conf/locale/fr/LC_MESSAGES/packetfence.mo
%dir                    /usr/local/pf/conf/locale/it
%dir                    /usr/local/pf/conf/locale/it/LC_MESSAGES
%config(noreplace)      /usr/local/pf/conf/locale/it/LC_MESSAGES/packetfence.po
%config(noreplace)      /usr/local/pf/conf/locale/it/LC_MESSAGES/packetfence.mo
%dir                    /usr/local/pf/conf/locale/nl
%dir                    /usr/local/pf/conf/locale/nl/LC_MESSAGES
%config(noreplace)      /usr/local/pf/conf/locale/nl/LC_MESSAGES/packetfence.po
%config(noreplace)      /usr/local/pf/conf/locale/nl/LC_MESSAGES/packetfence.mo
%config(noreplace)      /usr/local/pf/conf/log.conf
%dir                    /usr/local/pf/conf/named
%dir                    /usr/local/pf/conf/nessus
%config(noreplace)      /usr/local/pf/conf/nessus/remotescan.nessus
%config(noreplace)      /usr/local/pf/conf/networks.conf
%config                 /usr/local/pf/conf/oui.txt
#%config(noreplace)      /usr/local/pf/conf/pf.conf
%config                 /usr/local/pf/conf/pf.conf.defaults
%config(noreplace)      /usr/local/pf/conf/pfdetect_remote.conf
                        /usr/local/pf/conf/pf-release
#%config                 /usr/local/pf/conf/services.conf
%dir                    /usr/local/pf/conf/snort
%config(noreplace)	/usr/local/pf/conf/snort/classification.config
%config(noreplace)	/usr/local/pf/conf/snort/local.rules
%config(noreplace)	/usr/local/pf/conf/snort/reference.config
%dir                    /usr/local/pf/conf/ssl
%config(noreplace)      /usr/local/pf/conf/switches.conf
%dir                    /usr/local/pf/conf/templates
%dir                    /usr/local/pf/conf/templates/configurator
                        /usr/local/pf/conf/templates/configurator/*
%config                 /usr/local/pf/conf/templates/dhcpd.conf
%config                 /usr/local/pf/conf/templates/dhcpd_vlan.conf
%config                 /usr/local/pf/conf/templates/httpd.conf
%config                 /usr/local/pf/conf/templates/httpd.conf.apache22
%config                 /usr/local/pf/conf/templates/httpd.conf.pre_apache22
%config(noreplace)      /usr/local/pf/conf/templates/iptables.conf
%config(noreplace)      /usr/local/pf/conf/templates/listener.msg
%config(noreplace)      /usr/local/pf/conf/templates/named-registration.ca
%config(noreplace)      /usr/local/pf/conf/templates/named-isolation.ca
%config                 /usr/local/pf/conf/templates/named_vlan.conf
%config(noreplace)      /usr/local/pf/conf/templates/popup.msg
%config(noreplace)      /usr/local/pf/conf/templates/snmptrapd.conf
%config(noreplace)	/usr/local/pf/conf/templates/snort.conf
%config(noreplace)	/usr/local/pf/conf/templates/snort.conf.pre_snort-2.8
%config			/usr/local/pf/conf/ui.conf
%config(noreplace)      /usr/local/pf/conf/ui-global.conf
%dir                    /usr/local/pf/conf/users
%config(noreplace)      /usr/local/pf/conf/violations.conf
%attr(0755, pf, pf)     /usr/local/pf/configurator.pl
%doc                    /usr/local/pf/COPYING
%dir                    /usr/local/pf/db
                        /usr/local/pf/db/*
%dir                    /usr/local/pf/docs
%doc                    /usr/local/pf/docs/*.odt
%doc                    /usr/local/pf/docs/fdl-1.2.txt
%dir                    /usr/local/pf/docs/MIB
%doc                    /usr/local/pf/docs/MIB/Inverse-PacketFence-Notification.mib
%dir                    /usr/local/pf/html
%dir                    /usr/local/pf/html/admin
                        /usr/local/pf/html/admin/*
%dir                    /usr/local/pf/html/common
                        /usr/local/pf/html/common/*
%dir                    /usr/local/pf/html/user
%dir                    /usr/local/pf/html/user/3rdparty
                        /usr/local/pf/html/user/3rdparty/timerbar.js
%dir                    /usr/local/pf/html/user/content
%config(noreplace)      /usr/local/pf/html/user/content/footer.html
%config(noreplace)      /usr/local/pf/html/user/content/header.html
%dir                    /usr/local/pf/html/user/content/images
                        /usr/local/pf/html/user/content/images/*
                        /usr/local/pf/html/user/content/index.php
                        /usr/local/pf/html/user/content/style.php
%dir                    /usr/local/pf/html/user/content/templates
%config(noreplace)      /usr/local/pf/html/user/content/templates/*
%dir                    /usr/local/pf/html/user/content/violations
%config(noreplace)      /usr/local/pf/html/user/content/violations/*
%attr(0755, pf, pf)     /usr/local/pf/installer.pl
%dir                    /usr/local/pf/lib
%dir                    /usr/local/pf/lib/pf
                        /usr/local/pf/lib/pf/*.pm
%dir                    /usr/local/pf/lib/pf/lookup
%config(noreplace)      /usr/local/pf/lib/pf/lookup/node.pm
%config(noreplace)      /usr/local/pf/lib/pf/lookup/person.pm
%dir                    /usr/local/pf/lib/pf/pfcmd
                        /usr/local/pf/lib/pf/pfcmd/*
%dir                    /usr/local/pf/lib/pf/SNMP
                        /usr/local/pf/lib/pf/SNMP/*
%dir                    /usr/local/pf/lib/pf/vlan
%config(noreplace)      /usr/local/pf/lib/pf/vlan/custom.pm
%dir                    /usr/local/pf/logs
%doc                    /usr/local/pf/NEWS
%doc                    /usr/local/pf/README
%doc                    /usr/local/pf/README_SWITCHES
%dir                    /usr/local/pf/sbin
%attr(0755, pf, pf)     /usr/local/pf/sbin/pfdetect
%attr(0755, pf, pf)     /usr/local/pf/sbin/pfdetect_remote
%attr(0755, pf, pf)     /usr/local/pf/sbin/pfdhcplistener
%attr(0755, pf, pf)     /usr/local/pf/sbin/pfmon
%attr(0755, pf, pf)     /usr/local/pf/sbin/pfredirect
%attr(0755, pf, pf)     /usr/local/pf/sbin/pfsetvlan
%dir                    /usr/local/pf/test
%attr(0755, pf, pf)     /usr/local/pf/test/connect_and_read.pl
%attr(0755, pf, pf)     /usr/local/pf/test/dhcp_dumper
%doc                    /usr/local/pf/UPGRADE
%dir                    /usr/local/pf/var
%dir                    /usr/local/pf/var/rrd
%dir                    /usr/local/pf/var/session

# Remote snort sensor file list
%files remote-snort-sensor
%defattr(-, pf, pf)
%attr(0755, root, root) %{_initrddir}/pfdetectd

%changelog
<<<<<<< HEAD
* Tue Mar 11 2010 Olivier Bilodeau <obilodeau@inverse.ca> - 1.8.8-0.20100311
- Version bump to snapshot 20100311
=======
* <date> Olivier Bilodeau <obilodeau@inverse.ca> - <version>
- Added mod_perl as a dependency
>>>>>>> b635bbcd

* Tue Jan 05 2010 Olivier Bilodeau <obilodeau@inverse.ca> - 1.8.7-1
- Version bump to 1.8.7

* Thu Dec 17 2009 Olivier Bilodeau <obilodeau@inverse.ca> - 1.8.6-3
- Added perl-SOAP-Lite as a dependency of remote-snort-sensor. Fixes #881;
  http://www.packetfence.org/mantis/view.php?id=881
- Added perl-LWP-UserAgent-Determined as a dependency of remote-snort-sensor.
  Fixes #882;
  http://www.packetfence.org/mantis/view.php?id=882

* Tue Dec 04 2009 Olivier Bilodeau <obilodeau@inverse.ca> - 1.8.6-2
- Fixed link to database schema
- Rebuilt packages

* Tue Dec 01 2009 Olivier Bilodeau <obilodeau@inverse.ca> - 1.8.6-1
- Version bump to 1.8.6
- Changed Source of the snapshot releases to packetfence.org

* Fri Nov 20 2009 Olivier Bilodeau <obilodeau@inverse.ca> - 1.8.6-0.20091120
- Version bump to snapshot 20091120
- Changed some default behavior for overwriting config files (for the better)

* Fri Oct 30 2009 Olivier Bilodeau <obilodeau@inverse.ca> - 1.8.5-2
- Modifications made to the dependencies to avoid installing Parse::RecDescent 
  that doesn't work with PacketFence

* Wed Oct 28 2009 Olivier Bilodeau <obilodeau@inverse.ca> - 1.8.5-1
- Version bump to 1.8.5

* Tue Oct 27 2009 Olivier Bilodeau <obilodeau@inverse.ca> - 1.8.5-0.20091027
- Added build instructions to avoid badly named release tarball
- Version bump to snapshot 20091027

* Mon Oct 26 2009 Olivier Bilodeau <obilodeau@inverse.ca> - 1.8.5-0.20091026
- Parse::RecDescent is a build dependency AND a runtime one. Fixes #806;
  http://packetfence.org/mantis/view.php?id=806
- Pulling php-pear-Log instead of php-pear. Fixes #804
  http://packetfence.org/mantis/view.php?id=804
- New dependency for SNMPv3 support with AES: perl-Crypt-Rijndael. Fixes #775;
  http://packetfence.org/mantis/view.php?id=775

* Fri Oct 23 2009 Olivier Bilodeau <obilodeau@inverse.ca> - 1.8.5-0.20091023
- Major improvements to the SPEC file. Starting changelog<|MERGE_RESOLUTION|>--- conflicted
+++ resolved
@@ -484,13 +484,11 @@
 %attr(0755, root, root) %{_initrddir}/pfdetectd
 
 %changelog
-<<<<<<< HEAD
+* <date> Olivier Bilodeau <obilodeau@inverse.ca> - <version>
+- Added mod_perl as a dependency
+
 * Tue Mar 11 2010 Olivier Bilodeau <obilodeau@inverse.ca> - 1.8.8-0.20100311
 - Version bump to snapshot 20100311
-=======
-* <date> Olivier Bilodeau <obilodeau@inverse.ca> - <version>
-- Added mod_perl as a dependency
->>>>>>> b635bbcd
 
 * Tue Jan 05 2010 Olivier Bilodeau <obilodeau@inverse.ca> - 1.8.7-1
 - Version bump to 1.8.7
