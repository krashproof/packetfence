--- conflicted
+++ resolved
@@ -7,18 +7,16 @@
 
 o Upgrading from a version prior to <version>:
 
-<<<<<<< HEAD
+    - Configuration files location changed from conf/templates/ to conf/
+    Please make sure that you move your configuration files appropriately.
+
+o Upgrading from a version prior to <version>:
+
     - Several Nortel/Avaya module changes
     5520 renamed to 5500, 5520Stacked is no longer necessary, firmware 6.x 
     support for the 5500 series requires you to use module name BayStack5500_6x.
     Just make sure to review your conf/switches.conf so that the config refers
     to proper modules.
-=======
-    - Configuration files location changed from conf/templates/ to conf/
-    Please make sure that you move your configuration files appropriately.
-
-o Upgrading from a version prior to <version>:
->>>>>>> 3d4909dc
 
     - Module versioning for pf::vlan::custom and pf::radius::custom
     We are now relying on module versioning to catch interface changes before
