--- conflicted
+++ resolved
@@ -108,19 +108,8 @@
                 return (0)
                     if ( $exe =~ /pfsetvlan/ && !(is_vlan_enforcement_enabled()) );
                 return (0)
-<<<<<<< HEAD
                     if ($exe =~ /named/ && !( is_vlan_enforcement_enabled() && isenabled($Config{'vlan'}{'named'}) ));
-                if ( $daemon =~ /(named|dhcpd|snort|httpd|snmptrapd)/
-=======
-                    if (
-                    $exe =~ /named/
-                    && !(
-                           ( $Config{'network'}{'mode'} =~ /vlan/i )
-                        && ( isenabled( $Config{'vlan'}{'named'} ) )
-                    )
-                    );
                 if ( $daemon =~ /(named|dhcpd|snort|httpd|radiusd|snmptrapd)/
->>>>>>> 61230795
                     && !$quick )
                 {                    my $confname = "generate_" . $daemon . "_conf";
                     $logger->info(
@@ -302,22 +291,6 @@
     }
 }
 
-=item * generate_radiusd_conf
-
-=cut
-
-sub generate_radiusd_conf {
-    my $logger = Log::Log4perl::get_logger('pf::services');
-    $logger->info("generating RADIUS nas table");
-
-    use pf::freeradius;
-
-    freeradius_populate_nas_config();
-
-    return 1;
-}
-
-
 =item * generate_snort_conf
 
 =cut
