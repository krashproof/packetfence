--- conflicted
+++ resolved
@@ -649,7 +649,6 @@
     exit;
 }
 
-<<<<<<< HEAD
 =item generate_pending_page
 
 Shows a page to user saying registration is pending.
@@ -679,7 +678,8 @@
         { INCLUDE_PATH => ["$install_dir/html/user/content/templates"], } );
     $template->process("pending.html", $vars);
     exit;
-=======
+}
+
 =item get_client_ip
 
 Returns IP address of the client reaching the captive portal. 
@@ -713,7 +713,6 @@
 
     $logger->debug("Remote Address is ".LOOPBACK_IPV4." but no further hints of client IP in HTTP Headers");
     return $directly_connected_ip;
->>>>>>> a51fbc90
 }
 
 =back
