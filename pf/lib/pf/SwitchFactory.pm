package pf::SwitchFactory;

=head1 NAME

pf::SwitchFactory - Object oriented factory to instantiate objects

=head1 SYNOPSIS

The pf::SwitchFactory module implements an object oriented factory to
instantiate objects of type pf::SNMP or subclasses of this. This module
is meant to read in a switches.conf configuration file containing all
the necessary information needed to actually instantiate the objects.

=cut

use strict;
use warnings;
use diagnostics;

use Carp;
use Config::IniFiles;
use UNIVERSAL::require;
use Log::Log4perl;

use pf::config;
use pf::util;

=head1 METHODS

=over

=cut
#TODO: transform into a singleton? http://perldesignpatterns.com/?SingletonPattern
sub new {
    my $logger = Log::Log4perl::get_logger("pf::SwitchFactory");
    $logger->debug("instantiating new SwitchFactory object");
    my ( $class, %argv ) = @_;
    my $this = bless {
        '_configFile' => undef,
        '_config'     => undef
    }, $class;

    foreach ( keys %argv ) {
        if (/^-?configFile$/i) {
            $this->{_configFile} = $argv{$_};
        }
    }

    if ( defined( $this->{_configFile} ) ) {
        $this->readConfig();
    }

    return $this;
}

=item instantiate - create new pf::SNMP (or subclass) object

  $switch = SwitchFactory->instantiate( <switchIdentifier> );

=cut

sub instantiate {
    my $logger = Log::Log4perl::get_logger("pf::SwitchFactory");
    my ( $this, $requestedSwitch ) = @_;
    my %SwitchConfig = %{ $this->{_config} };
    if ( !exists $SwitchConfig{$requestedSwitch} ) {
        $logger->error("ERROR ! Unknown switch $requestedSwitch");
        return 0;
    }

    # find the module to instantiate
    my $type;
    if ($requestedSwitch ne 'default') {
        $type = "pf::SNMP::" . ($SwitchConfig{$requestedSwitch}{'type'} || $SwitchConfig{'default'}{'type'});
    } else {
        $type = "pf::SNMP";
    }
    # load the module to instantiate
    if (!$type->require()) {
        $logger->error("Can not load perl module for switch $requestedSwitch, type: $type. "
            . "Either the type is unknown or the perl module has compilation errors. "
            . "Read the following message for details: $@");
        return 0;
    }

    my @uplink = ();
    if (   $SwitchConfig{$requestedSwitch}{'uplink'}
        || $SwitchConfig{'default'}{'uplink'} )
    {

        my @_uplink_tmp = split(
            /,/,
            (          $SwitchConfig{$requestedSwitch}{'uplink'}
                    || $SwitchConfig{'default'}{'uplink'}
            )
        );
        foreach my $_tmp (@_uplink_tmp) {
            $_tmp =~ s/ //g;
            push @uplink, $_tmp;
        }
    }
    my @vlans      = ();
    my @_vlans_tmp = split(
        /,/,
        (          $SwitchConfig{$requestedSwitch}{'vlans'}
                || $SwitchConfig{'default'}{'vlans'}
        )
    );
    foreach my $_tmp (@_vlans_tmp) {
        $_tmp =~ s/ //g;
        push @vlans, $_tmp;
    }
    my $switch_mode;
    if ( isenabled( $Config{'trapping'}{'testing'} ) ) {
        $switch_mode = 'testing';
        $logger->warn(
            'setting switch mode to testing since trapping.testing=enabled');
    } else {
        $switch_mode = lc(
            (          $SwitchConfig{$requestedSwitch}{'mode'}
                    || $SwitchConfig{'default'}{'mode'}
            )
        );
    }
    $logger->debug("creating new $type object");
    return $type->new(
        '-customVlan1' => (
                   $SwitchConfig{$requestedSwitch}{'customVlan1'}
                || $SwitchConfig{'default'}{'customVlan1'}
        ),
        '-customVlan2' => (
                   $SwitchConfig{$requestedSwitch}{'customVlan2'}
                || $SwitchConfig{'default'}{'customVlan2'}
        ),
        '-customVlan3' => (
                   $SwitchConfig{$requestedSwitch}{'customVlan3'}
                || $SwitchConfig{'default'}{'customVlan3'}
        ),
        '-customVlan4' => (
                   $SwitchConfig{$requestedSwitch}{'customVlan4'}
                || $SwitchConfig{'default'}{'customVlan4'}
        ),
        '-customVlan5' => (
                   $SwitchConfig{$requestedSwitch}{'customVlan5'}
                || $SwitchConfig{'default'}{'customVlan5'}
        ),
        '-dbHostname'  => $Config{'database'}{'host'},
        '-dbName'      => $Config{'database'}{'db'},
        '-dbPassword'  => $Config{'database'}{'pass'},
        '-dbUser'      => $Config{'database'}{'user'},
        '-guestVlan' => (
                   $SwitchConfig{$requestedSwitch}{'guestVlan'}
                || $SwitchConfig{'default'}{'guestVlan'}
        ),
        '-htaccessPwd' => (
                   $SwitchConfig{$requestedSwitch}{'htaccessPwd'}
                || $SwitchConfig{'default'}{'htaccessPwd'}
        ),
        '-htaccessUser' => (
                   $SwitchConfig{$requestedSwitch}{'htaccessUser'}
                || $SwitchConfig{'default'}{'htaccessUser'}
        ),
        '-ip'            => $requestedSwitch,
        '-isolationVlan' => (
                   $SwitchConfig{$requestedSwitch}{'isolationVlan'}
                || $SwitchConfig{'default'}{'isolationVlan'}
        ),
        '-macDetectionVlan' => (
                   $SwitchConfig{$requestedSwitch}{'macDetectionVlan'}
                || $SwitchConfig{'default'}{'macDetectionVlan'}
        ),
        '-macSearchesMaxNb' => (
                   $SwitchConfig{$requestedSwitch}{'macSearchesMaxNb'}
                || $SwitchConfig{'default'}{'macSearchesMaxNb'}
        ),
        '-macSearchesSleepInterval' => (
                   $SwitchConfig{$requestedSwitch}{'macSearchesSleepInterval'}
                || $SwitchConfig{'default'}{'macSearchesSleepInterval'}
        ),
        '-mode'       => $switch_mode,
        '-normalVlan' => (
                   $SwitchConfig{$requestedSwitch}{'normalVlan'}
                || $SwitchConfig{'default'}{'normalVlan'}
        ),
        '-registrationVlan' => (
                   $SwitchConfig{$requestedSwitch}{'registrationVlan'}
                || $SwitchConfig{'default'}{'registrationVlan'}
        ),
        '-SNMPAuthPasswordRead' => (
                   $SwitchConfig{$requestedSwitch}{'SNMPAuthPasswordRead'}
                || $SwitchConfig{'default'}{'SNMPAuthPasswordRead'}
        ),
        '-SNMPAuthPasswordTrap' => (
                   $SwitchConfig{$requestedSwitch}{'SNMPAuthPasswordTrap'}
                || $SwitchConfig{'default'}{'SNMPAuthPasswordTrap'}
        ),
        '-SNMPAuthPasswordWrite' => (
                   $SwitchConfig{$requestedSwitch}{'SNMPAuthPasswordWrite'}
                || $SwitchConfig{'default'}{'SNMPAuthPasswordWrite'}
        ),
        '-SNMPAuthProtocolRead' => (
                   $SwitchConfig{$requestedSwitch}{'SNMPAuthProtocolRead'}
                || $SwitchConfig{'default'}{'SNMPAuthProtocolRead'}
        ),
        '-SNMPAuthProtocolTrap' => (
                   $SwitchConfig{$requestedSwitch}{'SNMPAuthProtocolTrap'}
                || $SwitchConfig{'default'}{'SNMPAuthProtocolTrap'}
        ),
        '-SNMPAuthProtocolWrite' => (
                   $SwitchConfig{$requestedSwitch}{'SNMPAuthProtocolWrite'}
                || $SwitchConfig{'default'}{'SNMPAuthProtocolWrite'}
        ),
        '-SNMPCommunityRead' => (
                   $SwitchConfig{$requestedSwitch}{'SNMPCommunityRead'}
                || $SwitchConfig{$requestedSwitch}{'communityRead'}
                || $SwitchConfig{'default'}{'SNMPCommunityRead'}
                || $SwitchConfig{'default'}{'communityRead'}
        ),
        '-SNMPCommunityTrap' => (
                   $SwitchConfig{$requestedSwitch}{'SNMPCommunityTrap'}
                || $SwitchConfig{$requestedSwitch}{'communityTrap'}
                || $SwitchConfig{'default'}{'SNMPCommunityTrap'}
                || $SwitchConfig{'default'}{'communityTrap'}
        ),
        '-SNMPCommunityWrite' => (
                   $SwitchConfig{$requestedSwitch}{'SNMPCommunityWrite'}
                || $SwitchConfig{$requestedSwitch}{'communityWrite'}
                || $SwitchConfig{'default'}{'SNMPCommunityWrite'}
                || $SwitchConfig{'default'}{'communityWrite'}
        ),
        '-SNMPPrivPasswordRead' => (
                   $SwitchConfig{$requestedSwitch}{'SNMPPrivPasswordRead'}
                || $SwitchConfig{'default'}{'SNMPPrivPasswordRead'}
        ),
        '-SNMPPrivPasswordTrap' => (
                   $SwitchConfig{$requestedSwitch}{'SNMPPrivPasswordTrap'}
                || $SwitchConfig{'default'}{'SNMPPrivPasswordTrap'}
        ),
        '-SNMPPrivPasswordWrite' => (
                   $SwitchConfig{$requestedSwitch}{'SNMPPrivPasswordWrite'}
                || $SwitchConfig{'default'}{'SNMPPrivPasswordWrite'}
        ),
        '-SNMPPrivProtocolRead' => (
                   $SwitchConfig{$requestedSwitch}{'SNMPPrivProtocolRead'}
                || $SwitchConfig{'default'}{'SNMPPrivProtocolRead'}
        ),
        '-SNMPPrivProtocolTrap' => (
                   $SwitchConfig{$requestedSwitch}{'SNMPPrivProtocolTrap'}
                || $SwitchConfig{'default'}{'SNMPPrivProtocolTrap'}
        ),
        '-SNMPPrivProtocolWrite' => (
                   $SwitchConfig{$requestedSwitch}{'SNMPPrivProtocolWrite'}
                || $SwitchConfig{'default'}{'SNMPPrivProtocolWrite'}
        ),
        '-SNMPUserNameRead' => (
                   $SwitchConfig{$requestedSwitch}{'SNMPUserNameRead'}
                || $SwitchConfig{'default'}{'SNMPUserNameRead'}
        ),
        '-SNMPUserNameTrap' => (
                   $SwitchConfig{$requestedSwitch}{'SNMPUserNameTrap'}
                || $SwitchConfig{'default'}{'SNMPUserNameTrap'}
        ),
        '-SNMPUserNameWrite' => (
                   $SwitchConfig{$requestedSwitch}{'SNMPUserNameWrite'}
                || $SwitchConfig{'default'}{'SNMPUserNameWrite'}
        ),
        '-SNMPVersion' => (
                   $SwitchConfig{$requestedSwitch}{'SNMPVersion'}
                || $SwitchConfig{$requestedSwitch}{'version'}
                || $SwitchConfig{'default'}{'SNMPVersion'}
                || $SwitchConfig{'default'}{'version'}
        ),
        '-SNMPEngineID' => (
                   $SwitchConfig{$requestedSwitch}{'SNMPEngineID'}
                || $SwitchConfig{'default'}{'SNMPEngineID'}
        ),
        '-SNMPVersionTrap' => (
                   $SwitchConfig{$requestedSwitch}{'SNMPVersionTrap'}
                || $SwitchConfig{'default'}{'SNMPVersionTrap'}
        ),
        '-cliEnablePwd' => (
                   $SwitchConfig{$requestedSwitch}{'cliEnablePwd'}
                || $SwitchConfig{$requestedSwitch}{'telnetEnablePwd'}
                || $SwitchConfig{'default'}{'cliEnablePwd'}
                || $SwitchConfig{'default'}{'telnetEnablePwd'}
        ),
        '-cliPwd' => (
                   $SwitchConfig{$requestedSwitch}{'cliPwd'}
                || $SwitchConfig{$requestedSwitch}{'telnetPwd'}
                || $SwitchConfig{'default'}{'cliPwd'}
                || $SwitchConfig{'default'}{'telnetPwd'}
        ),
        '-cliUser' => (
                   $SwitchConfig{$requestedSwitch}{'cliUser'}
                || $SwitchConfig{$requestedSwitch}{'telnetUser'}
                || $SwitchConfig{'default'}{'cliUser'}
                || $SwitchConfig{'default'}{'telnetUser'}
        ),
        '-cliTransport' => (
                   $SwitchConfig{$requestedSwitch}{'cliTransport'}
                || $SwitchConfig{'default'}{'cliTransport'}
                || 'Telnet'
        ),
        '-uplink'    => \@uplink,
        '-vlans'     => \@vlans,
        '-voiceVlan' => (
                   $SwitchConfig{$requestedSwitch}{'voiceVlan'}
                || $SwitchConfig{'default'}{'voiceVlan'}
        ),
        '-VoIPEnabled' => (
            (          $SwitchConfig{$requestedSwitch}{'VoIPEnabled'}
                    || $SwitchConfig{'default'}{'VoIPEnabled'}
            ) =~ /^\s*(y|yes|true|enabled|1)\s*$/i ? 1 : 0
        )
    );
}

=item readConfig - read configuration file

  $switchFactory->readConfig();

=cut

sub readConfig {
    my $this   = shift;
    my $logger = Log::Log4perl::get_logger("pf::SwitchFactory");
    $logger->debug("reading config file $this->{_configFile}");
    if ( !defined( $this->{_configFile} ) ) {
        croak "Config file has not been defined\n";
    }
    my %SwitchConfig;
    if ( !-e $this->{_configFile} ) {
        croak "Config file " . $this->{_configFile} . " cannot be read\n";
    }
    tie %SwitchConfig, 'Config::IniFiles', ( -file => $this->{_configFile} );
    my @errors = @Config::IniFiles::errors;
    if ( scalar(@errors) ) {
        croak "Error reading config file: " . join( "\n", @errors ) . "\n";
    }

    #remove trailing spaces..
    foreach my $section ( tied(%SwitchConfig)->Sections ) {
        foreach my $key ( keys %{ $SwitchConfig{$section} } ) {
            $SwitchConfig{$section}{$key} =~ s/\s+$//;
        }
    }
    %{ $this->{_config} } = %SwitchConfig;

    return 1;
}

=back

=head1 AUTHOR

Regis Balzard <rbalzard@inverse.ca>

Olivier Bilodeau <obilodeau@inverse.ca>

Dominik Gehl <dgehl@inverse.ca>

=head1 COPYRIGHT

<<<<<<< HEAD
Copyright (C) 2006-2010 Inverse inc.
=======
Copyright (C) 2006-2009 Inverse inc.
>>>>>>> 07511ffd

This program is free software; you can redistribute it and/or
modify it under the terms of the GNU General Public License
as published by the Free Software Foundation; either version 2
of the License, or (at your option) any later version.

This program is distributed in the hope that it will be useful,
but WITHOUT ANY WARRANTY; without even the implied warranty of
MERCHANTABILITY or FITNESS FOR A PARTICULAR PURPOSE.  See the
GNU General Public License for more details.

You should have received a copy of the GNU General Public License
along with this program; if not, write to the Free Software
Foundation, Inc., 51 Franklin Street, Fifth Floor, Boston, MA  02110-1301,
USA.

=cut

1;

# vim: set shiftwidth=4:
# vim: set expandtab:
# vim: set backspace=indent,eol,start:<|MERGE_RESOLUTION|>--- conflicted
+++ resolved
@@ -361,11 +361,7 @@
 
 =head1 COPYRIGHT
 
-<<<<<<< HEAD
 Copyright (C) 2006-2010 Inverse inc.
-=======
-Copyright (C) 2006-2009 Inverse inc.
->>>>>>> 07511ffd
 
 This program is free software; you can redistribute it and/or
 modify it under the terms of the GNU General Public License
