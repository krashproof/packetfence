--- conflicted
+++ resolved
@@ -1,12 +1,10 @@
-<<<<<<< HEAD
 2010-04-14	Olivier Bilodeau <obilodeau@inverse.ca>
 	* pf/lib/pf/SNMP/Cisco/Catalyst_2950.pm: Added a note that SNMPv3 
 	support doesn't work
-=======
+
 2010-04-09	Olivier Bilodeau <obilodeau@inverse.ca>
 	* pf/addons/accounting.pl, pf/addons/recovery.pl: hack to make tests
 	work successfully in our new build env.
->>>>>>> 68588817
 
 2010-04-08	Regis Balzard <rbalzard@inverse.ca>
 	* pf/sbin/pfdhcplistener: Fix call to non-existing script lookup_node.pl
